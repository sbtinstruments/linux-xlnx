--- conflicted
+++ resolved
@@ -666,12 +666,8 @@
 	return !buffer_mapped(&bh_map);
 }
 
-<<<<<<< HEAD
-static int write_empty_blocks(struct page *page, unsigned from, unsigned to)
-=======
 static int write_empty_blocks(struct page *page, unsigned from, unsigned to,
 			      int mode)
->>>>>>> d762f438
 {
 	struct inode *inode = page->mapping->host;
 	unsigned start, end, next, blksize;
@@ -696,13 +692,9 @@
 							  gfs2_block_map);
 				if (unlikely(ret))
 					return ret;
-<<<<<<< HEAD
-				empty_write_end(page, start, end);
-=======
 				ret = empty_write_end(page, start, end, mode);
 				if (unlikely(ret))
 					return ret;
->>>>>>> d762f438
 				end = 0;
 			}
 			start = next;
@@ -716,13 +708,9 @@
 		ret = __block_write_begin(page, start, end - start, gfs2_block_map);
 		if (unlikely(ret))
 			return ret;
-<<<<<<< HEAD
-		empty_write_end(page, start, end);
-=======
 		ret = empty_write_end(page, start, end, mode);
 		if (unlikely(ret))
 			return ret;
->>>>>>> d762f438
 	}
 
 	return 0;
