--- conflicted
+++ resolved
@@ -25,11 +25,7 @@
 
     def invoke(self, arg, from_tty):
         log_buf_addr = int(str(gdb.parse_and_eval(
-<<<<<<< HEAD
-            "'printk.c'::log_buf")).split()[0], 16)
-=======
             "(void *)'printk.c'::log_buf")).split()[0], 16)
->>>>>>> a2054256
         log_first_idx = int(gdb.parse_and_eval("'printk.c'::log_first_idx"))
         log_next_idx = int(gdb.parse_and_eval("'printk.c'::log_next_idx"))
         log_buf_len = int(gdb.parse_and_eval("'printk.c'::log_buf_len"))
