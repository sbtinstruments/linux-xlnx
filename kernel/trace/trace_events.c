/*
 * event tracer
 *
 * Copyright (C) 2008 Red Hat Inc, Steven Rostedt <srostedt@redhat.com>
 *
 *  - Added format output of fields of the trace point.
 *    This was based off of work by Tom Zanussi <tzanussi@gmail.com>.
 *
 */

#include <linux/workqueue.h>
#include <linux/spinlock.h>
#include <linux/kthread.h>
#include <linux/debugfs.h>
#include <linux/uaccess.h>
#include <linux/module.h>
#include <linux/ctype.h>
#include <linux/slab.h>
#include <linux/delay.h>

#include <asm/setup.h>

#include "trace_output.h"

#undef TRACE_SYSTEM
#define TRACE_SYSTEM "TRACE_SYSTEM"

DEFINE_MUTEX(event_mutex);

LIST_HEAD(ftrace_events);
LIST_HEAD(ftrace_common_fields);

struct list_head *
trace_get_fields(struct ftrace_event_call *event_call)
{
	if (!event_call->class->get_fields)
		return &event_call->class->fields;
	return event_call->class->get_fields(event_call);
}

static int __trace_define_field(struct list_head *head, const char *type,
				const char *name, int offset, int size,
				int is_signed, int filter_type)
{
	struct ftrace_event_field *field;

	field = kzalloc(sizeof(*field), GFP_KERNEL);
	if (!field)
		goto err;

	field->name = kstrdup(name, GFP_KERNEL);
	if (!field->name)
		goto err;

	field->type = kstrdup(type, GFP_KERNEL);
	if (!field->type)
		goto err;

	if (filter_type == FILTER_OTHER)
		field->filter_type = filter_assign_type(type);
	else
		field->filter_type = filter_type;

	field->offset = offset;
	field->size = size;
	field->is_signed = is_signed;

	list_add(&field->link, head);

	return 0;

err:
	if (field)
		kfree(field->name);
	kfree(field);

	return -ENOMEM;
}

int trace_define_field(struct ftrace_event_call *call, const char *type,
		       const char *name, int offset, int size, int is_signed,
		       int filter_type)
{
	struct list_head *head;

	if (WARN_ON(!call->class))
		return 0;

	head = trace_get_fields(call);
	return __trace_define_field(head, type, name, offset, size,
				    is_signed, filter_type);
}
EXPORT_SYMBOL_GPL(trace_define_field);

#define __common_field(type, item)					\
	ret = __trace_define_field(&ftrace_common_fields, #type,	\
				   "common_" #item,			\
				   offsetof(typeof(ent), item),		\
				   sizeof(ent.item),			\
				   is_signed_type(type), FILTER_OTHER);	\
	if (ret)							\
		return ret;

static int trace_define_common_fields(void)
{
	int ret;
	struct trace_entry ent;

	__common_field(unsigned short, type);
	__common_field(unsigned char, flags);
	__common_field(unsigned char, preempt_count);
	__common_field(int, pid);
	__common_field(int, lock_depth);

	return ret;
}

void trace_destroy_fields(struct ftrace_event_call *call)
{
	struct ftrace_event_field *field, *next;
	struct list_head *head;

	head = trace_get_fields(call);
	list_for_each_entry_safe(field, next, head, link) {
		list_del(&field->link);
		kfree(field->type);
		kfree(field->name);
		kfree(field);
	}
}

int trace_event_raw_init(struct ftrace_event_call *call)
{
	int id;

	id = register_ftrace_event(&call->event);
	if (!id)
		return -ENODEV;

	return 0;
}
EXPORT_SYMBOL_GPL(trace_event_raw_init);

int ftrace_event_reg(struct ftrace_event_call *call, enum trace_reg type)
{
	switch (type) {
	case TRACE_REG_REGISTER:
		return tracepoint_probe_register(call->name,
						 call->class->probe,
						 call);
	case TRACE_REG_UNREGISTER:
		tracepoint_probe_unregister(call->name,
					    call->class->probe,
					    call);
		return 0;

#ifdef CONFIG_PERF_EVENTS
	case TRACE_REG_PERF_REGISTER:
		return tracepoint_probe_register(call->name,
						 call->class->perf_probe,
						 call);
	case TRACE_REG_PERF_UNREGISTER:
		tracepoint_probe_unregister(call->name,
					    call->class->perf_probe,
					    call);
		return 0;
#endif
	}
	return 0;
}
EXPORT_SYMBOL_GPL(ftrace_event_reg);

void trace_event_enable_cmd_record(bool enable)
{
	struct ftrace_event_call *call;

	mutex_lock(&event_mutex);
	list_for_each_entry(call, &ftrace_events, list) {
		if (!(call->flags & TRACE_EVENT_FL_ENABLED))
			continue;

		if (enable) {
			tracing_start_cmdline_record();
			call->flags |= TRACE_EVENT_FL_RECORDED_CMD;
		} else {
			tracing_stop_cmdline_record();
			call->flags &= ~TRACE_EVENT_FL_RECORDED_CMD;
		}
	}
	mutex_unlock(&event_mutex);
}

static int ftrace_event_enable_disable(struct ftrace_event_call *call,
					int enable)
{
	int ret = 0;

	switch (enable) {
	case 0:
		if (call->flags & TRACE_EVENT_FL_ENABLED) {
			call->flags &= ~TRACE_EVENT_FL_ENABLED;
			if (call->flags & TRACE_EVENT_FL_RECORDED_CMD) {
				tracing_stop_cmdline_record();
				call->flags &= ~TRACE_EVENT_FL_RECORDED_CMD;
			}
			call->class->reg(call, TRACE_REG_UNREGISTER);
		}
		break;
	case 1:
		if (!(call->flags & TRACE_EVENT_FL_ENABLED)) {
			if (trace_flags & TRACE_ITER_RECORD_CMD) {
				tracing_start_cmdline_record();
				call->flags |= TRACE_EVENT_FL_RECORDED_CMD;
			}
			ret = call->class->reg(call, TRACE_REG_REGISTER);
			if (ret) {
				tracing_stop_cmdline_record();
				pr_info("event trace: Could not enable event "
					"%s\n", call->name);
				break;
			}
			call->flags |= TRACE_EVENT_FL_ENABLED;
		}
		break;
	}

	return ret;
}

static void ftrace_clear_events(void)
{
	struct ftrace_event_call *call;

	mutex_lock(&event_mutex);
	list_for_each_entry(call, &ftrace_events, list) {
		ftrace_event_enable_disable(call, 0);
	}
	mutex_unlock(&event_mutex);
}

/*
 * __ftrace_set_clr_event(NULL, NULL, NULL, set) will set/unset all events.
 */
static int __ftrace_set_clr_event(const char *match, const char *sub,
				  const char *event, int set)
{
	struct ftrace_event_call *call;
	int ret = -EINVAL;

	mutex_lock(&event_mutex);
	list_for_each_entry(call, &ftrace_events, list) {

		if (!call->name || !call->class || !call->class->reg)
			continue;

		if (match &&
		    strcmp(match, call->name) != 0 &&
		    strcmp(match, call->class->system) != 0)
			continue;

		if (sub && strcmp(sub, call->class->system) != 0)
			continue;

		if (event && strcmp(event, call->name) != 0)
			continue;

		ftrace_event_enable_disable(call, set);

		ret = 0;
	}
	mutex_unlock(&event_mutex);

	return ret;
}

static int ftrace_set_clr_event(char *buf, int set)
{
	char *event = NULL, *sub = NULL, *match;

	/*
	 * The buf format can be <subsystem>:<event-name>
	 *  *:<event-name> means any event by that name.
	 *  :<event-name> is the same.
	 *
	 *  <subsystem>:* means all events in that subsystem
	 *  <subsystem>: means the same.
	 *
	 *  <name> (no ':') means all events in a subsystem with
	 *  the name <name> or any event that matches <name>
	 */

	match = strsep(&buf, ":");
	if (buf) {
		sub = match;
		event = buf;
		match = NULL;

		if (!strlen(sub) || strcmp(sub, "*") == 0)
			sub = NULL;
		if (!strlen(event) || strcmp(event, "*") == 0)
			event = NULL;
	}

	return __ftrace_set_clr_event(match, sub, event, set);
}

/**
 * trace_set_clr_event - enable or disable an event
 * @system: system name to match (NULL for any system)
 * @event: event name to match (NULL for all events, within system)
 * @set: 1 to enable, 0 to disable
 *
 * This is a way for other parts of the kernel to enable or disable
 * event recording.
 *
 * Returns 0 on success, -EINVAL if the parameters do not match any
 * registered events.
 */
int trace_set_clr_event(const char *system, const char *event, int set)
{
	return __ftrace_set_clr_event(NULL, system, event, set);
}

/* 128 should be much more than enough */
#define EVENT_BUF_SIZE		127

static ssize_t
ftrace_event_write(struct file *file, const char __user *ubuf,
		   size_t cnt, loff_t *ppos)
{
	struct trace_parser parser;
	ssize_t read, ret;

	if (!cnt)
		return 0;

	ret = tracing_update_buffers();
	if (ret < 0)
		return ret;

	if (trace_parser_get_init(&parser, EVENT_BUF_SIZE + 1))
		return -ENOMEM;

	read = trace_get_user(&parser, ubuf, cnt, ppos);

	if (read >= 0 && trace_parser_loaded((&parser))) {
		int set = 1;

		if (*parser.buffer == '!')
			set = 0;

		parser.buffer[parser.idx] = 0;

		ret = ftrace_set_clr_event(parser.buffer + !set, set);
		if (ret)
			goto out_put;
	}

	ret = read;

 out_put:
	trace_parser_put(&parser);

	return ret;
}

static void *
t_next(struct seq_file *m, void *v, loff_t *pos)
{
	struct ftrace_event_call *call = v;

	(*pos)++;

	list_for_each_entry_continue(call, &ftrace_events, list) {
		/*
		 * The ftrace subsystem is for showing formats only.
		 * They can not be enabled or disabled via the event files.
		 */
		if (call->class && call->class->reg)
			return call;
	}

	return NULL;
}

static void *t_start(struct seq_file *m, loff_t *pos)
{
	struct ftrace_event_call *call;
	loff_t l;

	mutex_lock(&event_mutex);

	call = list_entry(&ftrace_events, struct ftrace_event_call, list);
	for (l = 0; l <= *pos; ) {
		call = t_next(m, call, &l);
		if (!call)
			break;
	}
	return call;
}

static void *
s_next(struct seq_file *m, void *v, loff_t *pos)
{
	struct ftrace_event_call *call = v;

	(*pos)++;

	list_for_each_entry_continue(call, &ftrace_events, list) {
		if (call->flags & TRACE_EVENT_FL_ENABLED)
			return call;
	}

	return NULL;
}

static void *s_start(struct seq_file *m, loff_t *pos)
{
	struct ftrace_event_call *call;
	loff_t l;

	mutex_lock(&event_mutex);

	call = list_entry(&ftrace_events, struct ftrace_event_call, list);
	for (l = 0; l <= *pos; ) {
		call = s_next(m, call, &l);
		if (!call)
			break;
	}
	return call;
}

static int t_show(struct seq_file *m, void *v)
{
	struct ftrace_event_call *call = v;

	if (strcmp(call->class->system, TRACE_SYSTEM) != 0)
		seq_printf(m, "%s:", call->class->system);
	seq_printf(m, "%s\n", call->name);

	return 0;
}

static void t_stop(struct seq_file *m, void *p)
{
	mutex_unlock(&event_mutex);
}

static int
ftrace_event_seq_open(struct inode *inode, struct file *file)
{
	const struct seq_operations *seq_ops;

	if ((file->f_mode & FMODE_WRITE) &&
	    (file->f_flags & O_TRUNC))
		ftrace_clear_events();

	seq_ops = inode->i_private;
	return seq_open(file, seq_ops);
}

static ssize_t
event_enable_read(struct file *filp, char __user *ubuf, size_t cnt,
		  loff_t *ppos)
{
	struct ftrace_event_call *call = filp->private_data;
	char *buf;

	if (call->flags & TRACE_EVENT_FL_ENABLED)
		buf = "1\n";
	else
		buf = "0\n";

	return simple_read_from_buffer(ubuf, cnt, ppos, buf, 2);
}

static ssize_t
event_enable_write(struct file *filp, const char __user *ubuf, size_t cnt,
		   loff_t *ppos)
{
	struct ftrace_event_call *call = filp->private_data;
	char buf[64];
	unsigned long val;
	int ret;

	if (cnt >= sizeof(buf))
		return -EINVAL;

	if (copy_from_user(&buf, ubuf, cnt))
		return -EFAULT;

	buf[cnt] = 0;

	ret = strict_strtoul(buf, 10, &val);
	if (ret < 0)
		return ret;

	ret = tracing_update_buffers();
	if (ret < 0)
		return ret;

	switch (val) {
	case 0:
	case 1:
		mutex_lock(&event_mutex);
		ret = ftrace_event_enable_disable(call, val);
		mutex_unlock(&event_mutex);
		break;

	default:
		return -EINVAL;
	}

	*ppos += cnt;

	return ret ? ret : cnt;
}

static ssize_t
system_enable_read(struct file *filp, char __user *ubuf, size_t cnt,
		   loff_t *ppos)
{
	const char set_to_char[4] = { '?', '0', '1', 'X' };
	const char *system = filp->private_data;
	struct ftrace_event_call *call;
	char buf[2];
	int set = 0;
	int ret;

	mutex_lock(&event_mutex);
	list_for_each_entry(call, &ftrace_events, list) {
		if (!call->name || !call->class || !call->class->reg)
			continue;

		if (system && strcmp(call->class->system, system) != 0)
			continue;

		/*
		 * We need to find out if all the events are set
		 * or if all events or cleared, or if we have
		 * a mixture.
		 */
		set |= (1 << !!(call->flags & TRACE_EVENT_FL_ENABLED));

		/*
		 * If we have a mixture, no need to look further.
		 */
		if (set == 3)
			break;
	}
	mutex_unlock(&event_mutex);

	buf[0] = set_to_char[set];
	buf[1] = '\n';

	ret = simple_read_from_buffer(ubuf, cnt, ppos, buf, 2);

	return ret;
}

static ssize_t
system_enable_write(struct file *filp, const char __user *ubuf, size_t cnt,
		    loff_t *ppos)
{
	const char *system = filp->private_data;
	unsigned long val;
	char buf[64];
	ssize_t ret;

	if (cnt >= sizeof(buf))
		return -EINVAL;

	if (copy_from_user(&buf, ubuf, cnt))
		return -EFAULT;

	buf[cnt] = 0;

	ret = strict_strtoul(buf, 10, &val);
	if (ret < 0)
		return ret;

	ret = tracing_update_buffers();
	if (ret < 0)
		return ret;

	if (val != 0 && val != 1)
		return -EINVAL;

	ret = __ftrace_set_clr_event(NULL, system, NULL, val);
	if (ret)
		goto out;

	ret = cnt;

out:
	*ppos += cnt;

	return ret;
}

<<<<<<< HEAD
static void print_event_fields(struct trace_seq *s, struct list_head *head)
{
	struct ftrace_event_field *field;

	list_for_each_entry_reverse(field, head, link) {
		/*
		 * Smartly shows the array type(except dynamic array).
		 * Normal:
		 *	field:TYPE VAR
		 * If TYPE := TYPE[LEN], it is shown:
		 *	field:TYPE VAR[LEN]
		 */
		const char *array_descriptor = strchr(field->type, '[');
=======
enum {
	FORMAT_HEADER		= 1,
	FORMAT_PRINTFMT		= 2,
};

static void *f_next(struct seq_file *m, void *v, loff_t *pos)
{
	struct ftrace_event_call *call = m->private;
	struct ftrace_event_field *field;
	struct list_head *head;

	(*pos)++;

	switch ((unsigned long)v) {
	case FORMAT_HEADER:
		head = &ftrace_common_fields;

		if (unlikely(list_empty(head)))
			return NULL;

		field = list_entry(head->prev, struct ftrace_event_field, link);
		return field;

	case FORMAT_PRINTFMT:
		/* all done */
		return NULL;
	}

	head = trace_get_fields(call);
>>>>>>> 053d8f66

	/*
	 * To separate common fields from event fields, the
	 * LSB is set on the first event field. Clear it in case.
	 */
	v = (void *)((unsigned long)v & ~1L);

<<<<<<< HEAD
		if (!array_descriptor) {
			trace_seq_printf(s, "\tfield:%s %s;\toffset:%u;"
					"\tsize:%u;\tsigned:%d;\n",
					field->type, field->name, field->offset,
					field->size, !!field->is_signed);
		} else {
			trace_seq_printf(s, "\tfield:%.*s %s%s;\toffset:%u;"
					"\tsize:%u;\tsigned:%d;\n",
					(int)(array_descriptor - field->type),
					field->type, field->name,
					array_descriptor, field->offset,
					field->size, !!field->is_signed);
		}
	}
}

static ssize_t
event_format_read(struct file *filp, char __user *ubuf, size_t cnt,
		  loff_t *ppos)
{
	struct ftrace_event_call *call = filp->private_data;
	struct list_head *head;
	struct trace_seq *s;
	char *buf;
	int r;

	if (*ppos)
		return 0;

	s = kmalloc(sizeof(*s), GFP_KERNEL);
	if (!s)
		return -ENOMEM;

	trace_seq_init(s);

	trace_seq_printf(s, "name: %s\n", call->name);
	trace_seq_printf(s, "ID: %d\n", call->event.type);
	trace_seq_printf(s, "format:\n");

	/* print common fields */
	print_event_fields(s, &ftrace_common_fields);

	trace_seq_putc(s, '\n');

	/* print event specific fields */
	head = trace_get_fields(call);
	print_event_fields(s, head);

	r = trace_seq_printf(s, "\nprint fmt: %s\n", call->print_fmt);
=======
	field = v;
	/*
	 * If this is a common field, and at the end of the list, then
	 * continue with main list.
	 */
	if (field->link.prev == &ftrace_common_fields) {
		if (unlikely(list_empty(head)))
			return NULL;
		field = list_entry(head->prev, struct ftrace_event_field, link);
		/* Set the LSB to notify f_show to print an extra newline */
		field = (struct ftrace_event_field *)
			((unsigned long)field | 1);
		return field;
	}

	/* If we are done tell f_show to print the format */
	if (field->link.prev == head)
		return (void *)FORMAT_PRINTFMT;

	field = list_entry(field->link.prev, struct ftrace_event_field, link);

	return field;
}
>>>>>>> 053d8f66

static void *f_start(struct seq_file *m, loff_t *pos)
{
	loff_t l = 0;
	void *p;

	/* Start by showing the header */
	if (!*pos)
		return (void *)FORMAT_HEADER;

	p = (void *)FORMAT_HEADER;
	do {
		p = f_next(m, p, &l);
	} while (p && l < *pos);

	return p;
}

static int f_show(struct seq_file *m, void *v)
{
	struct ftrace_event_call *call = m->private;
	struct ftrace_event_field *field;
	const char *array_descriptor;

	switch ((unsigned long)v) {
	case FORMAT_HEADER:
		seq_printf(m, "name: %s\n", call->name);
		seq_printf(m, "ID: %d\n", call->event.type);
		seq_printf(m, "format:\n");
		return 0;

	case FORMAT_PRINTFMT:
		seq_printf(m, "\nprint fmt: %s\n",
			   call->print_fmt);
		return 0;
	}

	/*
	 * To separate common fields from event fields, the
	 * LSB is set on the first event field. Clear it and
	 * print a newline if it is set.
	 */
	if ((unsigned long)v & 1) {
		seq_putc(m, '\n');
		v = (void *)((unsigned long)v & ~1L);
	}

	field = v;

	/*
	 * Smartly shows the array type(except dynamic array).
	 * Normal:
	 *	field:TYPE VAR
	 * If TYPE := TYPE[LEN], it is shown:
	 *	field:TYPE VAR[LEN]
	 */
	array_descriptor = strchr(field->type, '[');

	if (!strncmp(field->type, "__data_loc", 10))
		array_descriptor = NULL;

	if (!array_descriptor)
		seq_printf(m, "\tfield:%s %s;\toffset:%u;\tsize:%u;\tsigned:%d;\n",
			   field->type, field->name, field->offset,
			   field->size, !!field->is_signed);
	else
		seq_printf(m, "\tfield:%.*s %s%s;\toffset:%u;\tsize:%u;\tsigned:%d;\n",
			   (int)(array_descriptor - field->type),
			   field->type, field->name,
			   array_descriptor, field->offset,
			   field->size, !!field->is_signed);

	return 0;
}

static void f_stop(struct seq_file *m, void *p)
{
}

static const struct seq_operations trace_format_seq_ops = {
	.start		= f_start,
	.next		= f_next,
	.stop		= f_stop,
	.show		= f_show,
};

static int trace_format_open(struct inode *inode, struct file *file)
{
	struct ftrace_event_call *call = inode->i_private;
	struct seq_file *m;
	int ret;

	ret = seq_open(file, &trace_format_seq_ops);
	if (ret < 0)
		return ret;

	m = file->private_data;
	m->private = call;

	return 0;
}

static ssize_t
event_id_read(struct file *filp, char __user *ubuf, size_t cnt, loff_t *ppos)
{
	struct ftrace_event_call *call = filp->private_data;
	struct trace_seq *s;
	int r;

	if (*ppos)
		return 0;

	s = kmalloc(sizeof(*s), GFP_KERNEL);
	if (!s)
		return -ENOMEM;

	trace_seq_init(s);
	trace_seq_printf(s, "%d\n", call->event.type);

	r = simple_read_from_buffer(ubuf, cnt, ppos,
				    s->buffer, s->len);
	kfree(s);
	return r;
}

static ssize_t
event_filter_read(struct file *filp, char __user *ubuf, size_t cnt,
		  loff_t *ppos)
{
	struct ftrace_event_call *call = filp->private_data;
	struct trace_seq *s;
	int r;

	if (*ppos)
		return 0;

	s = kmalloc(sizeof(*s), GFP_KERNEL);
	if (!s)
		return -ENOMEM;

	trace_seq_init(s);

	print_event_filter(call, s);
	r = simple_read_from_buffer(ubuf, cnt, ppos, s->buffer, s->len);

	kfree(s);

	return r;
}

static ssize_t
event_filter_write(struct file *filp, const char __user *ubuf, size_t cnt,
		   loff_t *ppos)
{
	struct ftrace_event_call *call = filp->private_data;
	char *buf;
	int err;

	if (cnt >= PAGE_SIZE)
		return -EINVAL;

	buf = (char *)__get_free_page(GFP_TEMPORARY);
	if (!buf)
		return -ENOMEM;

	if (copy_from_user(buf, ubuf, cnt)) {
		free_page((unsigned long) buf);
		return -EFAULT;
	}
	buf[cnt] = '\0';

	err = apply_event_filter(call, buf);
	free_page((unsigned long) buf);
	if (err < 0)
		return err;

	*ppos += cnt;

	return cnt;
}

static ssize_t
subsystem_filter_read(struct file *filp, char __user *ubuf, size_t cnt,
		      loff_t *ppos)
{
	struct event_subsystem *system = filp->private_data;
	struct trace_seq *s;
	int r;

	if (*ppos)
		return 0;

	s = kmalloc(sizeof(*s), GFP_KERNEL);
	if (!s)
		return -ENOMEM;

	trace_seq_init(s);

	print_subsystem_event_filter(system, s);
	r = simple_read_from_buffer(ubuf, cnt, ppos, s->buffer, s->len);

	kfree(s);

	return r;
}

static ssize_t
subsystem_filter_write(struct file *filp, const char __user *ubuf, size_t cnt,
		       loff_t *ppos)
{
	struct event_subsystem *system = filp->private_data;
	char *buf;
	int err;

	if (cnt >= PAGE_SIZE)
		return -EINVAL;

	buf = (char *)__get_free_page(GFP_TEMPORARY);
	if (!buf)
		return -ENOMEM;

	if (copy_from_user(buf, ubuf, cnt)) {
		free_page((unsigned long) buf);
		return -EFAULT;
	}
	buf[cnt] = '\0';

	err = apply_subsystem_event_filter(system, buf);
	free_page((unsigned long) buf);
	if (err < 0)
		return err;

	*ppos += cnt;

	return cnt;
}

static ssize_t
show_header(struct file *filp, char __user *ubuf, size_t cnt, loff_t *ppos)
{
	int (*func)(struct trace_seq *s) = filp->private_data;
	struct trace_seq *s;
	int r;

	if (*ppos)
		return 0;

	s = kmalloc(sizeof(*s), GFP_KERNEL);
	if (!s)
		return -ENOMEM;

	trace_seq_init(s);

	func(s);
	r = simple_read_from_buffer(ubuf, cnt, ppos, s->buffer, s->len);

	kfree(s);

	return r;
}

static const struct seq_operations show_event_seq_ops = {
	.start = t_start,
	.next = t_next,
	.show = t_show,
	.stop = t_stop,
};

static const struct seq_operations show_set_event_seq_ops = {
	.start = s_start,
	.next = s_next,
	.show = t_show,
	.stop = t_stop,
};

static const struct file_operations ftrace_avail_fops = {
	.open = ftrace_event_seq_open,
	.read = seq_read,
	.llseek = seq_lseek,
	.release = seq_release,
};

static const struct file_operations ftrace_set_event_fops = {
	.open = ftrace_event_seq_open,
	.read = seq_read,
	.write = ftrace_event_write,
	.llseek = seq_lseek,
	.release = seq_release,
};

static const struct file_operations ftrace_enable_fops = {
	.open = tracing_open_generic,
	.read = event_enable_read,
	.write = event_enable_write,
};

static const struct file_operations ftrace_event_format_fops = {
	.open = trace_format_open,
	.read = seq_read,
	.llseek = seq_lseek,
	.release = seq_release,
};

static const struct file_operations ftrace_event_id_fops = {
	.open = tracing_open_generic,
	.read = event_id_read,
};

static const struct file_operations ftrace_event_filter_fops = {
	.open = tracing_open_generic,
	.read = event_filter_read,
	.write = event_filter_write,
};

static const struct file_operations ftrace_subsystem_filter_fops = {
	.open = tracing_open_generic,
	.read = subsystem_filter_read,
	.write = subsystem_filter_write,
};

static const struct file_operations ftrace_system_enable_fops = {
	.open = tracing_open_generic,
	.read = system_enable_read,
	.write = system_enable_write,
};

static const struct file_operations ftrace_show_header_fops = {
	.open = tracing_open_generic,
	.read = show_header,
};

static struct dentry *event_trace_events_dir(void)
{
	static struct dentry *d_tracer;
	static struct dentry *d_events;

	if (d_events)
		return d_events;

	d_tracer = tracing_init_dentry();
	if (!d_tracer)
		return NULL;

	d_events = debugfs_create_dir("events", d_tracer);
	if (!d_events)
		pr_warning("Could not create debugfs "
			   "'events' directory\n");

	return d_events;
}

static LIST_HEAD(event_subsystems);

static struct dentry *
event_subsystem_dir(const char *name, struct dentry *d_events)
{
	struct event_subsystem *system;
	struct dentry *entry;

	/* First see if we did not already create this dir */
	list_for_each_entry(system, &event_subsystems, list) {
		if (strcmp(system->name, name) == 0) {
			system->nr_events++;
			return system->entry;
		}
	}

	/* need to create new entry */
	system = kmalloc(sizeof(*system), GFP_KERNEL);
	if (!system) {
		pr_warning("No memory to create event subsystem %s\n",
			   name);
		return d_events;
	}

	system->entry = debugfs_create_dir(name, d_events);
	if (!system->entry) {
		pr_warning("Could not create event subsystem %s\n",
			   name);
		kfree(system);
		return d_events;
	}

	system->nr_events = 1;
	system->name = kstrdup(name, GFP_KERNEL);
	if (!system->name) {
		debugfs_remove(system->entry);
		kfree(system);
		return d_events;
	}

	list_add(&system->list, &event_subsystems);

	system->filter = NULL;

	system->filter = kzalloc(sizeof(struct event_filter), GFP_KERNEL);
	if (!system->filter) {
		pr_warning("Could not allocate filter for subsystem "
			   "'%s'\n", name);
		return system->entry;
	}

	entry = debugfs_create_file("filter", 0644, system->entry, system,
				    &ftrace_subsystem_filter_fops);
	if (!entry) {
		kfree(system->filter);
		system->filter = NULL;
		pr_warning("Could not create debugfs "
			   "'%s/filter' entry\n", name);
	}

	trace_create_file("enable", 0644, system->entry,
			  (void *)system->name,
			  &ftrace_system_enable_fops);

	return system->entry;
}

static int
event_create_dir(struct ftrace_event_call *call, struct dentry *d_events,
		 const struct file_operations *id,
		 const struct file_operations *enable,
		 const struct file_operations *filter,
		 const struct file_operations *format)
{
	struct list_head *head;
	int ret;

	/*
	 * If the trace point header did not define TRACE_SYSTEM
	 * then the system would be called "TRACE_SYSTEM".
	 */
	if (strcmp(call->class->system, TRACE_SYSTEM) != 0)
		d_events = event_subsystem_dir(call->class->system, d_events);

	call->dir = debugfs_create_dir(call->name, d_events);
	if (!call->dir) {
		pr_warning("Could not create debugfs "
			   "'%s' directory\n", call->name);
		return -1;
	}

	if (call->class->reg)
		trace_create_file("enable", 0644, call->dir, call,
				  enable);

#ifdef CONFIG_PERF_EVENTS
	if (call->event.type && call->class->reg)
		trace_create_file("id", 0444, call->dir, call,
		 		  id);
#endif

	/*
	 * Other events may have the same class. Only update
	 * the fields if they are not already defined.
	 */
	head = trace_get_fields(call);
	if (list_empty(head)) {
		ret = call->class->define_fields(call);
		if (ret < 0) {
			pr_warning("Could not initialize trace point"
				   " events/%s\n", call->name);
			return ret;
		}
	}
	trace_create_file("filter", 0644, call->dir, call,
			  filter);

	trace_create_file("format", 0444, call->dir, call,
			  format);

	return 0;
}

static int
__trace_add_event_call(struct ftrace_event_call *call, struct module *mod,
		       const struct file_operations *id,
		       const struct file_operations *enable,
		       const struct file_operations *filter,
		       const struct file_operations *format)
{
	struct dentry *d_events;
	int ret;

	/* The linker may leave blanks */
	if (!call->name)
		return -EINVAL;

	if (call->class->raw_init) {
		ret = call->class->raw_init(call);
		if (ret < 0) {
			if (ret != -ENOSYS)
				pr_warning("Could not initialize trace events/%s\n",
					   call->name);
			return ret;
		}
	}

	d_events = event_trace_events_dir();
	if (!d_events)
		return -ENOENT;

	ret = event_create_dir(call, d_events, id, enable, filter, format);
	if (!ret)
		list_add(&call->list, &ftrace_events);
	call->mod = mod;

	return ret;
}

/* Add an additional event_call dynamically */
int trace_add_event_call(struct ftrace_event_call *call)
{
	int ret;
	mutex_lock(&event_mutex);
	ret = __trace_add_event_call(call, NULL, &ftrace_event_id_fops,
				     &ftrace_enable_fops,
				     &ftrace_event_filter_fops,
				     &ftrace_event_format_fops);
	mutex_unlock(&event_mutex);
	return ret;
}

static void remove_subsystem_dir(const char *name)
{
	struct event_subsystem *system;

	if (strcmp(name, TRACE_SYSTEM) == 0)
		return;

	list_for_each_entry(system, &event_subsystems, list) {
		if (strcmp(system->name, name) == 0) {
			if (!--system->nr_events) {
				struct event_filter *filter = system->filter;

				debugfs_remove_recursive(system->entry);
				list_del(&system->list);
				if (filter) {
					kfree(filter->filter_string);
					kfree(filter);
				}
				kfree(system->name);
				kfree(system);
			}
			break;
		}
	}
}

/*
 * Must be called under locking both of event_mutex and trace_event_mutex.
 */
static void __trace_remove_event_call(struct ftrace_event_call *call)
{
	ftrace_event_enable_disable(call, 0);
	if (call->event.funcs)
		__unregister_ftrace_event(&call->event);
	debugfs_remove_recursive(call->dir);
	list_del(&call->list);
	trace_destroy_fields(call);
	destroy_preds(call);
	remove_subsystem_dir(call->class->system);
}

/* Remove an event_call */
void trace_remove_event_call(struct ftrace_event_call *call)
{
	mutex_lock(&event_mutex);
	down_write(&trace_event_mutex);
	__trace_remove_event_call(call);
	up_write(&trace_event_mutex);
	mutex_unlock(&event_mutex);
}

#define for_each_event(event, start, end)			\
	for (event = start;					\
	     (unsigned long)event < (unsigned long)end;		\
	     event++)

#ifdef CONFIG_MODULES

static LIST_HEAD(ftrace_module_file_list);

/*
 * Modules must own their file_operations to keep up with
 * reference counting.
 */
struct ftrace_module_file_ops {
	struct list_head		list;
	struct module			*mod;
	struct file_operations		id;
	struct file_operations		enable;
	struct file_operations		format;
	struct file_operations		filter;
};

static struct ftrace_module_file_ops *
trace_create_file_ops(struct module *mod)
{
	struct ftrace_module_file_ops *file_ops;

	/*
	 * This is a bit of a PITA. To allow for correct reference
	 * counting, modules must "own" their file_operations.
	 * To do this, we allocate the file operations that will be
	 * used in the event directory.
	 */

	file_ops = kmalloc(sizeof(*file_ops), GFP_KERNEL);
	if (!file_ops)
		return NULL;

	file_ops->mod = mod;

	file_ops->id = ftrace_event_id_fops;
	file_ops->id.owner = mod;

	file_ops->enable = ftrace_enable_fops;
	file_ops->enable.owner = mod;

	file_ops->filter = ftrace_event_filter_fops;
	file_ops->filter.owner = mod;

	file_ops->format = ftrace_event_format_fops;
	file_ops->format.owner = mod;

	list_add(&file_ops->list, &ftrace_module_file_list);

	return file_ops;
}

static void trace_module_add_events(struct module *mod)
{
	struct ftrace_module_file_ops *file_ops = NULL;
	struct ftrace_event_call *call, *start, *end;

	start = mod->trace_events;
	end = mod->trace_events + mod->num_trace_events;

	if (start == end)
		return;

	file_ops = trace_create_file_ops(mod);
	if (!file_ops)
		return;

	for_each_event(call, start, end) {
		__trace_add_event_call(call, mod,
				       &file_ops->id, &file_ops->enable,
				       &file_ops->filter, &file_ops->format);
	}
}

static void trace_module_remove_events(struct module *mod)
{
	struct ftrace_module_file_ops *file_ops;
	struct ftrace_event_call *call, *p;
	bool found = false;

	down_write(&trace_event_mutex);
	list_for_each_entry_safe(call, p, &ftrace_events, list) {
		if (call->mod == mod) {
			found = true;
			__trace_remove_event_call(call);
		}
	}

	/* Now free the file_operations */
	list_for_each_entry(file_ops, &ftrace_module_file_list, list) {
		if (file_ops->mod == mod)
			break;
	}
	if (&file_ops->list != &ftrace_module_file_list) {
		list_del(&file_ops->list);
		kfree(file_ops);
	}

	/*
	 * It is safest to reset the ring buffer if the module being unloaded
	 * registered any events.
	 */
	if (found)
		tracing_reset_current_online_cpus();
	up_write(&trace_event_mutex);
}

static int trace_module_notify(struct notifier_block *self,
			       unsigned long val, void *data)
{
	struct module *mod = data;

	mutex_lock(&event_mutex);
	switch (val) {
	case MODULE_STATE_COMING:
		trace_module_add_events(mod);
		break;
	case MODULE_STATE_GOING:
		trace_module_remove_events(mod);
		break;
	}
	mutex_unlock(&event_mutex);

	return 0;
}
#else
static int trace_module_notify(struct notifier_block *self,
			       unsigned long val, void *data)
{
	return 0;
}
#endif /* CONFIG_MODULES */

static struct notifier_block trace_module_nb = {
	.notifier_call = trace_module_notify,
	.priority = 0,
};

extern struct ftrace_event_call __start_ftrace_events[];
extern struct ftrace_event_call __stop_ftrace_events[];

static char bootup_event_buf[COMMAND_LINE_SIZE] __initdata;

static __init int setup_trace_event(char *str)
{
	strlcpy(bootup_event_buf, str, COMMAND_LINE_SIZE);
	ring_buffer_expanded = 1;
	tracing_selftest_disabled = 1;

	return 1;
}
__setup("trace_event=", setup_trace_event);

static __init int event_trace_init(void)
{
	struct ftrace_event_call *call;
	struct dentry *d_tracer;
	struct dentry *entry;
	struct dentry *d_events;
	int ret;
	char *buf = bootup_event_buf;
	char *token;

	d_tracer = tracing_init_dentry();
	if (!d_tracer)
		return 0;

	entry = debugfs_create_file("available_events", 0444, d_tracer,
				    (void *)&show_event_seq_ops,
				    &ftrace_avail_fops);
	if (!entry)
		pr_warning("Could not create debugfs "
			   "'available_events' entry\n");

	entry = debugfs_create_file("set_event", 0644, d_tracer,
				    (void *)&show_set_event_seq_ops,
				    &ftrace_set_event_fops);
	if (!entry)
		pr_warning("Could not create debugfs "
			   "'set_event' entry\n");

	d_events = event_trace_events_dir();
	if (!d_events)
		return 0;

	/* ring buffer internal formats */
	trace_create_file("header_page", 0444, d_events,
			  ring_buffer_print_page_header,
			  &ftrace_show_header_fops);

	trace_create_file("header_event", 0444, d_events,
			  ring_buffer_print_entry_header,
			  &ftrace_show_header_fops);

	trace_create_file("enable", 0644, d_events,
			  NULL, &ftrace_system_enable_fops);

	if (trace_define_common_fields())
		pr_warning("tracing: Failed to allocate common fields");

	for_each_event(call, __start_ftrace_events, __stop_ftrace_events) {
		__trace_add_event_call(call, NULL, &ftrace_event_id_fops,
				       &ftrace_enable_fops,
				       &ftrace_event_filter_fops,
				       &ftrace_event_format_fops);
	}

	while (true) {
		token = strsep(&buf, ",");

		if (!token)
			break;
		if (!*token)
			continue;

		ret = ftrace_set_clr_event(token, 1);
		if (ret)
			pr_warning("Failed to enable trace event: %s\n", token);
	}

	ret = register_module_notifier(&trace_module_nb);
	if (ret)
		pr_warning("Failed to register trace events module notifier\n");

	return 0;
}
fs_initcall(event_trace_init);

#ifdef CONFIG_FTRACE_STARTUP_TEST

static DEFINE_SPINLOCK(test_spinlock);
static DEFINE_SPINLOCK(test_spinlock_irq);
static DEFINE_MUTEX(test_mutex);

static __init void test_work(struct work_struct *dummy)
{
	spin_lock(&test_spinlock);
	spin_lock_irq(&test_spinlock_irq);
	udelay(1);
	spin_unlock_irq(&test_spinlock_irq);
	spin_unlock(&test_spinlock);

	mutex_lock(&test_mutex);
	msleep(1);
	mutex_unlock(&test_mutex);
}

static __init int event_test_thread(void *unused)
{
	void *test_malloc;

	test_malloc = kmalloc(1234, GFP_KERNEL);
	if (!test_malloc)
		pr_info("failed to kmalloc\n");

	schedule_on_each_cpu(test_work);

	kfree(test_malloc);

	set_current_state(TASK_INTERRUPTIBLE);
	while (!kthread_should_stop())
		schedule();

	return 0;
}

/*
 * Do various things that may trigger events.
 */
static __init void event_test_stuff(void)
{
	struct task_struct *test_thread;

	test_thread = kthread_run(event_test_thread, NULL, "test-events");
	msleep(1);
	kthread_stop(test_thread);
}

/*
 * For every trace event defined, we will test each trace point separately,
 * and then by groups, and finally all trace points.
 */
static __init void event_trace_self_tests(void)
{
	struct ftrace_event_call *call;
	struct event_subsystem *system;
	int ret;

	pr_info("Running tests on trace events:\n");

	list_for_each_entry(call, &ftrace_events, list) {

		/* Only test those that have a probe */
		if (!call->class || !call->class->probe)
			continue;

/*
 * Testing syscall events here is pretty useless, but
 * we still do it if configured. But this is time consuming.
 * What we really need is a user thread to perform the
 * syscalls as we test.
 */
#ifndef CONFIG_EVENT_TRACE_TEST_SYSCALLS
		if (call->class->system &&
		    strcmp(call->class->system, "syscalls") == 0)
			continue;
#endif

		pr_info("Testing event %s: ", call->name);

		/*
		 * If an event is already enabled, someone is using
		 * it and the self test should not be on.
		 */
		if (call->flags & TRACE_EVENT_FL_ENABLED) {
			pr_warning("Enabled event during self test!\n");
			WARN_ON_ONCE(1);
			continue;
		}

		ftrace_event_enable_disable(call, 1);
		event_test_stuff();
		ftrace_event_enable_disable(call, 0);

		pr_cont("OK\n");
	}

	/* Now test at the sub system level */

	pr_info("Running tests on trace event systems:\n");

	list_for_each_entry(system, &event_subsystems, list) {

		/* the ftrace system is special, skip it */
		if (strcmp(system->name, "ftrace") == 0)
			continue;

		pr_info("Testing event system %s: ", system->name);

		ret = __ftrace_set_clr_event(NULL, system->name, NULL, 1);
		if (WARN_ON_ONCE(ret)) {
			pr_warning("error enabling system %s\n",
				   system->name);
			continue;
		}

		event_test_stuff();

		ret = __ftrace_set_clr_event(NULL, system->name, NULL, 0);
		if (WARN_ON_ONCE(ret))
			pr_warning("error disabling system %s\n",
				   system->name);

		pr_cont("OK\n");
	}

	/* Test with all events enabled */

	pr_info("Running tests on all trace events:\n");
	pr_info("Testing all events: ");

	ret = __ftrace_set_clr_event(NULL, NULL, NULL, 1);
	if (WARN_ON_ONCE(ret)) {
		pr_warning("error enabling all events\n");
		return;
	}

	event_test_stuff();

	/* reset sysname */
	ret = __ftrace_set_clr_event(NULL, NULL, NULL, 0);
	if (WARN_ON_ONCE(ret)) {
		pr_warning("error disabling all events\n");
		return;
	}

	pr_cont("OK\n");
}

#ifdef CONFIG_FUNCTION_TRACER

static DEFINE_PER_CPU(atomic_t, ftrace_test_event_disable);

static void
function_test_events_call(unsigned long ip, unsigned long parent_ip)
{
	struct ring_buffer_event *event;
	struct ring_buffer *buffer;
	struct ftrace_entry *entry;
	unsigned long flags;
	long disabled;
	int cpu;
	int pc;

	pc = preempt_count();
	preempt_disable_notrace();
	cpu = raw_smp_processor_id();
	disabled = atomic_inc_return(&per_cpu(ftrace_test_event_disable, cpu));

	if (disabled != 1)
		goto out;

	local_save_flags(flags);

	event = trace_current_buffer_lock_reserve(&buffer,
						  TRACE_FN, sizeof(*entry),
						  flags, pc);
	if (!event)
		goto out;
	entry	= ring_buffer_event_data(event);
	entry->ip			= ip;
	entry->parent_ip		= parent_ip;

	trace_nowake_buffer_unlock_commit(buffer, event, flags, pc);

 out:
	atomic_dec(&per_cpu(ftrace_test_event_disable, cpu));
	preempt_enable_notrace();
}

static struct ftrace_ops trace_ops __initdata  =
{
	.func = function_test_events_call,
};

static __init void event_trace_self_test_with_function(void)
{
	register_ftrace_function(&trace_ops);
	pr_info("Running tests again, along with the function tracer\n");
	event_trace_self_tests();
	unregister_ftrace_function(&trace_ops);
}
#else
static __init void event_trace_self_test_with_function(void)
{
}
#endif

static __init int event_trace_self_tests_init(void)
{
	if (!tracing_selftest_disabled) {
		event_trace_self_tests();
		event_trace_self_test_with_function();
	}

	return 0;
}

late_initcall(event_trace_self_tests_init);

#endif<|MERGE_RESOLUTION|>--- conflicted
+++ resolved
@@ -598,21 +598,6 @@
 	return ret;
 }
 
-<<<<<<< HEAD
-static void print_event_fields(struct trace_seq *s, struct list_head *head)
-{
-	struct ftrace_event_field *field;
-
-	list_for_each_entry_reverse(field, head, link) {
-		/*
-		 * Smartly shows the array type(except dynamic array).
-		 * Normal:
-		 *	field:TYPE VAR
-		 * If TYPE := TYPE[LEN], it is shown:
-		 *	field:TYPE VAR[LEN]
-		 */
-		const char *array_descriptor = strchr(field->type, '[');
-=======
 enum {
 	FORMAT_HEADER		= 1,
 	FORMAT_PRINTFMT		= 2,
@@ -642,7 +627,6 @@
 	}
 
 	head = trace_get_fields(call);
->>>>>>> 053d8f66
 
 	/*
 	 * To separate common fields from event fields, the
@@ -650,57 +634,6 @@
 	 */
 	v = (void *)((unsigned long)v & ~1L);
 
-<<<<<<< HEAD
-		if (!array_descriptor) {
-			trace_seq_printf(s, "\tfield:%s %s;\toffset:%u;"
-					"\tsize:%u;\tsigned:%d;\n",
-					field->type, field->name, field->offset,
-					field->size, !!field->is_signed);
-		} else {
-			trace_seq_printf(s, "\tfield:%.*s %s%s;\toffset:%u;"
-					"\tsize:%u;\tsigned:%d;\n",
-					(int)(array_descriptor - field->type),
-					field->type, field->name,
-					array_descriptor, field->offset,
-					field->size, !!field->is_signed);
-		}
-	}
-}
-
-static ssize_t
-event_format_read(struct file *filp, char __user *ubuf, size_t cnt,
-		  loff_t *ppos)
-{
-	struct ftrace_event_call *call = filp->private_data;
-	struct list_head *head;
-	struct trace_seq *s;
-	char *buf;
-	int r;
-
-	if (*ppos)
-		return 0;
-
-	s = kmalloc(sizeof(*s), GFP_KERNEL);
-	if (!s)
-		return -ENOMEM;
-
-	trace_seq_init(s);
-
-	trace_seq_printf(s, "name: %s\n", call->name);
-	trace_seq_printf(s, "ID: %d\n", call->event.type);
-	trace_seq_printf(s, "format:\n");
-
-	/* print common fields */
-	print_event_fields(s, &ftrace_common_fields);
-
-	trace_seq_putc(s, '\n');
-
-	/* print event specific fields */
-	head = trace_get_fields(call);
-	print_event_fields(s, head);
-
-	r = trace_seq_printf(s, "\nprint fmt: %s\n", call->print_fmt);
-=======
 	field = v;
 	/*
 	 * If this is a common field, and at the end of the list, then
@@ -724,7 +657,6 @@
 
 	return field;
 }
->>>>>>> 053d8f66
 
 static void *f_start(struct seq_file *m, loff_t *pos)
 {
