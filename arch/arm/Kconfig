--- conflicted
+++ resolved
@@ -837,12 +837,13 @@
 	bool "Xilinx ARM Cortex A9 based FPGA"
 	select GENERIC_TIME
 	select GENERIC_CLOCKEVENTS
+        select COMMON_CLKDEV
 	select ARM_GIC
 	select ARM_AMBA
 	select ISA_DMA_API
 	select ARCH_REQUIRE_GPIOLIB
 	help
-	  Support for Xilinx FPGAs with 1176 based processors
+	  Support for Xilinx FPGAs with Cortex A9 based processors
 
 config PLAT_SPEAR
 	bool "ST SPEAr"
@@ -1215,23 +1216,13 @@
 
 config SMP
 	bool "Symmetric Multi-Processing (EXPERIMENTAL)"
-<<<<<<< HEAD
-	depends on EXPERIMENTAL && (REALVIEW_EB_ARM11MP || REALVIEW_EB_A9MP ||\
-		 MACH_REALVIEW_PB11MP || MACH_REALVIEW_PBX || ARCH_OMAP4 ||\
-		 ARCH_U8500 || ARCH_VEXPRESS_CA9X4 || ARCH_XILINX)
-=======
 	depends on EXPERIMENTAL
->>>>>>> 3c0eee3f
 	depends on GENERIC_CLOCKEVENTS
 	depends on REALVIEW_EB_ARM11MP || REALVIEW_EB_A9MP || \
 		 MACH_REALVIEW_PB11MP || MACH_REALVIEW_PBX || ARCH_OMAP4 ||\
-		 ARCH_S5PV310 || ARCH_TEGRA || ARCH_U8500 || ARCH_VEXPRESS_CA9X4
+		 ARCH_S5PV310 || ARCH_TEGRA || ARCH_U8500 || ARCH_VEXPRESS_CA9X4 || ARCH_XILINX
 	select USE_GENERIC_SMP_HELPERS
-<<<<<<< HEAD
-	select HAVE_ARM_SCU if (ARCH_REALVIEW || ARCH_OMAP4 || ARCH_U8500 || ARCH_VEXPRESS_CA9X4 || ARCH_XILINX)
-=======
 	select HAVE_ARM_SCU
->>>>>>> 3c0eee3f
 	help
 	  This enables support for systems with more than one CPU. If you have
 	  a system with only one CPU, like most personal computers, say N. If
@@ -1312,17 +1303,9 @@
 
 config LOCAL_TIMERS
 	bool "Use local timer interrupts"
-<<<<<<< HEAD
-	depends on SMP && (REALVIEW_EB_ARM11MP || MACH_REALVIEW_PB11MP || \
-		REALVIEW_EB_A9MP || MACH_REALVIEW_PBX || ARCH_OMAP4 || ARCH_U8500 \
-		|| ARCH_XILINX)
-	default y
-	select HAVE_ARM_TWD if (ARCH_REALVIEW || ARCH_OMAP4 || ARCH_U8500 || \ 			ARCH_XILINX)
-=======
 	depends on SMP
 	default y
 	select HAVE_ARM_TWD
->>>>>>> 3c0eee3f
 	help
 	  Enable support for local timers on SMP platforms, rather then the
 	  legacy IPI broadcast method.  Local timers allows the system
