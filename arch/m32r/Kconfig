--- conflicted
+++ resolved
@@ -8,10 +8,7 @@
 	select HAVE_KERNEL_BZIP2
 	select HAVE_KERNEL_LZMA
 	select ARCH_WANT_IPC_PARSE_VERSION
-<<<<<<< HEAD
-=======
 	select HAVE_DEBUG_BUGVERBOSE
->>>>>>> 4a8e43fe
 	select HAVE_GENERIC_HARDIRQS
 	select GENERIC_IRQ_PROBE
 	select GENERIC_IRQ_SHOW
