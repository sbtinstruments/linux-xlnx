--- conflicted
+++ resolved
@@ -56,11 +56,6 @@
 # Are we making a simpleImage.<boardname> target? If so, crack out the boardname
 DTB:=$(subst simpleImage.,,$(filter simpleImage.%, $(MAKECMDGOALS)))
 
-<<<<<<< HEAD
-core-y	+= $(boot)/dts/
-
-=======
->>>>>>> 8bb7eca9
 export DTB
 
 all: linux.bin
