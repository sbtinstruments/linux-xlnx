// SPDX-License-Identifier: GPL-2.0
/*
 *  S390 version
 *    Copyright IBM Corp. 1999, 2007
 *    Author(s): Martin Schwidefsky (schwidefsky@de.ibm.com),
 *               Christian Borntraeger (cborntra@de.ibm.com),
 */

#define KMSG_COMPONENT "cpcmd"
#define pr_fmt(fmt) KMSG_COMPONENT ": " fmt

#include <linux/kernel.h>
#include <linux/export.h>
#include <linux/slab.h>
#include <linux/spinlock.h>
#include <linux/stddef.h>
#include <linux/string.h>
#include <linux/mm.h>
#include <asm/diag.h>
#include <asm/ebcdic.h>
#include <asm/cpcmd.h>
#include <asm/io.h>

static DEFINE_SPINLOCK(cpcmd_lock);
static char cpcmd_buf[241];

static int diag8_noresponse(int cmdlen)
{
	asm volatile(
		"	diag	%[rx],%[ry],0x8\n"
		: [ry] "+&d" (cmdlen)
<<<<<<< HEAD
		: [rx] "d" ((addr_t) cpcmd_buf)
=======
		: [rx] "d" (__pa(cpcmd_buf))
>>>>>>> df0cc57e
		: "cc");
	return cmdlen;
}

static int diag8_response(int cmdlen, char *response, int *rlen)
{
	union register_pair rx, ry;
	int cc;

<<<<<<< HEAD
	rx.even = (addr_t) cpcmd_buf;
	rx.odd	= (addr_t) response;
=======
	rx.even = __pa(cpcmd_buf);
	rx.odd	= __pa(response);
>>>>>>> df0cc57e
	ry.even = cmdlen | 0x40000000L;
	ry.odd	= *rlen;
	asm volatile(
		"	diag	%[rx],%[ry],0x8\n"
		"	ipm	%[cc]\n"
		"	srl	%[cc],28\n"
		: [cc] "=&d" (cc), [ry] "+&d" (ry.pair)
		: [rx] "d" (rx.pair)
		: "cc");
	if (cc)
		*rlen += ry.odd;
	else
		*rlen = ry.odd;
	return ry.even;
}

/*
 * __cpcmd has some restrictions over cpcmd
 *  - __cpcmd is unlocked and therefore not SMP-safe
 */
int  __cpcmd(const char *cmd, char *response, int rlen, int *response_code)
{
	int cmdlen;
	int rc;
	int response_len;

	cmdlen = strlen(cmd);
	BUG_ON(cmdlen > 240);
	memcpy(cpcmd_buf, cmd, cmdlen);
	ASCEBC(cpcmd_buf, cmdlen);

	diag_stat_inc(DIAG_STAT_X008);
	if (response) {
		memset(response, 0, rlen);
		response_len = rlen;
		rc = diag8_response(cmdlen, response, &rlen);
		EBCASC(response, response_len);
        } else {
		rc = diag8_noresponse(cmdlen);
        }
	if (response_code)
		*response_code = rc;
	return rlen;
}
EXPORT_SYMBOL(__cpcmd);

int cpcmd(const char *cmd, char *response, int rlen, int *response_code)
{
	unsigned long flags;
	char *lowbuf;
	int len;

	if (is_vmalloc_or_module_addr(response)) {
		lowbuf = kmalloc(rlen, GFP_KERNEL);
		if (!lowbuf) {
			pr_warn("The cpcmd kernel function failed to allocate a response buffer\n");
			return -ENOMEM;
		}
		spin_lock_irqsave(&cpcmd_lock, flags);
		len = __cpcmd(cmd, lowbuf, rlen, response_code);
		spin_unlock_irqrestore(&cpcmd_lock, flags);
		memcpy(response, lowbuf, rlen);
		kfree(lowbuf);
	} else {
		spin_lock_irqsave(&cpcmd_lock, flags);
		len = __cpcmd(cmd, response, rlen, response_code);
		spin_unlock_irqrestore(&cpcmd_lock, flags);
	}
	return len;
}
EXPORT_SYMBOL(cpcmd);<|MERGE_RESOLUTION|>--- conflicted
+++ resolved
@@ -29,11 +29,7 @@
 	asm volatile(
 		"	diag	%[rx],%[ry],0x8\n"
 		: [ry] "+&d" (cmdlen)
-<<<<<<< HEAD
-		: [rx] "d" ((addr_t) cpcmd_buf)
-=======
 		: [rx] "d" (__pa(cpcmd_buf))
->>>>>>> df0cc57e
 		: "cc");
 	return cmdlen;
 }
@@ -43,13 +39,8 @@
 	union register_pair rx, ry;
 	int cc;
 
-<<<<<<< HEAD
-	rx.even = (addr_t) cpcmd_buf;
-	rx.odd	= (addr_t) response;
-=======
 	rx.even = __pa(cpcmd_buf);
 	rx.odd	= __pa(response);
->>>>>>> df0cc57e
 	ry.even = cmdlen | 0x40000000L;
 	ry.odd	= *rlen;
 	asm volatile(
