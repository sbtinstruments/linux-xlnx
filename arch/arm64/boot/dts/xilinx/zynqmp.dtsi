--- conflicted
+++ resolved
@@ -300,7 +300,6 @@
 			power-domains = <&pd_can1>;
 		};
 
-<<<<<<< HEAD
 		cci: cci@fd6e0000 {
 			compatible = "arm,cci-400";
 			reg = <0x0 0xfd6e0000 0x9000>;
@@ -568,8 +567,6 @@
 			power-domains = <&pd_nand>;
 		};
 
-=======
->>>>>>> 2dcd0af5
 		gem0: ethernet@ff0b0000 {
 			compatible = "cdns,zynqmp-gem";
 			status = "disabled";
@@ -630,20 +627,12 @@
 			compatible = "xlnx,zynqmp-gpio-1.0";
 			status = "disabled";
 			#gpio-cells = <0x2>;
-<<<<<<< HEAD
-			#interrupt-cells = <2>;
-			interrupt-controller;
-			interrupt-parent = <&gic>;
-			interrupts = <0 16 4>;
-			reg = <0x0 0xff0a0000 0x1000>;
-			power-domains = <&pd_gpio>;
-=======
 			interrupt-parent = <&gic>;
 			interrupts = <0 16 4>;
 			interrupt-controller;
 			#interrupt-cells = <2>;
 			reg = <0x0 0xff0a0000 0x1000>;
->>>>>>> 2dcd0af5
+			power-domains = <&pd_gpio>;
 		};
 
 		i2c0: i2c@ff020000 {
@@ -705,7 +694,6 @@
 			};
 		};
 
-<<<<<<< HEAD
 		qspi: spi@ff0f0000 {
 			compatible = "xlnx,zynqmp-qspi-1.0";
 			status = "disabled";
@@ -752,18 +740,13 @@
 			};
 		};
 
-=======
->>>>>>> 2dcd0af5
 		sata: ahci@fd0c0000 {
 			compatible = "ceva,ahci-1v84";
 			status = "disabled";
 			reg = <0x0 0xfd0c0000 0x2000>;
 			interrupt-parent = <&gic>;
 			interrupts = <0 133 4>;
-<<<<<<< HEAD
 			power-domains = <&pd_sata>;
-=======
->>>>>>> 2dcd0af5
 		};
 
 		sdhci0: sdhci@ff160000 {
@@ -773,13 +756,10 @@
 			interrupts = <0 48 4>;
 			reg = <0x0 0xff160000 0x1000>;
 			clock-names = "clk_xin", "clk_ahb";
-<<<<<<< HEAD
 			broken-tuning;
 			#stream-id-cells = <1>;
 			iommus = <&smmu 0x870>;
 			power-domains = <&pd_sd0>;
-=======
->>>>>>> 2dcd0af5
 		};
 
 		sdhci1: sdhci@ff170000 {
@@ -789,13 +769,10 @@
 			interrupts = <0 49 4>;
 			reg = <0x0 0xff170000 0x1000>;
 			clock-names = "clk_xin", "clk_ahb";
-<<<<<<< HEAD
 			broken-tuning;
 			#stream-id-cells = <1>;
 			iommus = <&smmu 0x871>;
 			power-domains = <&pd_sd1>;
-=======
->>>>>>> 2dcd0af5
 		};
 
 		smmu: smmu@fd800000 {
@@ -908,10 +885,7 @@
 			interrupts = <0 21 4>;
 			reg = <0x0 0xff000000 0x1000>;
 			clock-names = "uart_clk", "pclk";
-<<<<<<< HEAD
 			power-domains = <&pd_uart0>;
-=======
->>>>>>> 2dcd0af5
 		};
 
 		uart1: serial@ff010000 {
@@ -921,17 +895,13 @@
 			interrupts = <0 22 4>;
 			reg = <0x0 0xff010000 0x1000>;
 			clock-names = "uart_clk", "pclk";
-<<<<<<< HEAD
 			power-domains = <&pd_uart1>;
-=======
->>>>>>> 2dcd0af5
 		};
 
 		usb0: usb@fe200000 {
 			#address-cells = <2>;
 			#size-cells = <1>;
 			status = "disabled";
-<<<<<<< HEAD
 			compatible = "xlnx,zynqmp-dwc3";
 			clock-names = "bus_clk", "ref_clk";
 			clocks = <&clk125>, <&clk125>;
@@ -949,19 +919,12 @@
 				/* snps,quirk-frame-length-adjustment = <0x20>; */
 				snps,refclk_fladj;
 			};
-=======
-			interrupt-parent = <&gic>;
-			interrupts = <0 65 4>;
-			reg = <0x0 0xfe200000 0x40000>;
-			clock-names = "clk_xin", "clk_ahb";
->>>>>>> 2dcd0af5
 		};
 
 		usb1: usb@fe300000 {
 			#address-cells = <2>;
 			#size-cells = <1>;
 			status = "disabled";
-<<<<<<< HEAD
 			compatible = "xlnx,zynqmp-dwc3";
 			clock-names = "bus_clk", "ref_clk";
 			clocks = <&clk125>, <&clk125>;
@@ -979,12 +942,6 @@
 				/* snps,quirk-frame-length-adjustment = <0x20>; */
 				snps,refclk_fladj;
 			};
-=======
-			interrupt-parent = <&gic>;
-			interrupts = <0 70 4>;
-			reg = <0x0 0xfe300000 0x40000>;
-			clock-names = "clk_xin", "clk_ahb";
->>>>>>> 2dcd0af5
 		};
 
 		watchdog0: watchdog@fd4d0000 {
