--- conflicted
+++ resolved
@@ -127,18 +127,12 @@
 
 unsigned long get_wchan(struct task_struct *p);
 
-<<<<<<< HEAD
-static inline void cpu_relax(void) {
-	barrier();
-	asm volatile("yield");
-}
-=======
 static inline void cpu_relax(void)
 {
+	barrier();
 	asm volatile("yield" ::: "memory");
 }
 
->>>>>>> b953c0d2
 #define cpu_relax_lowlatency()                cpu_relax()
 
 /* Thread switching */
