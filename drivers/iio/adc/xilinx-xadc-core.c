--- conflicted
+++ resolved
@@ -1412,18 +1412,11 @@
 		}
 	}
 
-<<<<<<< HEAD
-	ret = devm_request_irq(dev, irq, xadc->ops->interrupt_handler, 0,
-			       dev_name(dev), indio_dev);
-	if (ret)
-		return ret;
-=======
 	if (irq > 0) {
 		ret = devm_request_irq(dev, irq, xadc->ops->interrupt_handler,
 				       0, dev_name(dev), indio_dev);
 		if (ret)
 			return ret;
->>>>>>> 754e0b0e
 
 		ret = devm_add_action_or_reset(dev, xadc_cancel_delayed_work,
 					       &xadc->zynq_unmask_work);
