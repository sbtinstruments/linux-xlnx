#
# DMA engine configuration
#

menuconfig DMADEVICES
	bool "DMA Engine support"
	depends on HAS_DMA
	help
	  DMA engines can do asynchronous data transfers without
	  involving the host CPU.  Currently, this framework can be
	  used to offload memory copies in the network stack and
	  RAID operations in the MD driver.  This menu only presents
	  DMA Device drivers supported by the configured arch, it may
	  be empty in some cases.

config DMADEVICES_DEBUG
        bool "DMA Engine debugging"
        depends on DMADEVICES != n
        help
          This is an option for use by developers; most people should
          say N here.  This enables DMA engine core and driver debugging.

config DMADEVICES_VDEBUG
        bool "DMA Engine verbose debugging"
        depends on DMADEVICES_DEBUG != n
        help
          This is an option for use by developers; most people should
          say N here.  This enables deeper (more verbose) debugging of
          the DMA engine core and drivers.


if DMADEVICES

comment "DMA Devices"

config INTEL_MID_DMAC
	tristate "Intel MID DMA support for Peripheral DMA controllers"
	depends on PCI && X86
	select DMA_ENGINE
	default n
	help
	  Enable support for the Intel(R) MID DMA engine present
	  in Intel MID chipsets.

	  Say Y here if you have such a chipset.

	  If unsure, say N.

config ASYNC_TX_ENABLE_CHANNEL_SWITCH
	bool

config AMBA_PL08X
	bool "ARM PrimeCell PL080 or PL081 support"
	depends on ARM_AMBA && EXPERIMENTAL
	select DMA_ENGINE
	help
	  Platform has a PL08x DMAC device
	  which can provide DMA engine support

config INTEL_IOATDMA
	tristate "Intel I/OAT DMA support"
	depends on PCI && X86
	select DMA_ENGINE
	select DCA
	select ASYNC_TX_DISABLE_PQ_VAL_DMA
	select ASYNC_TX_DISABLE_XOR_VAL_DMA
	help
	  Enable support for the Intel(R) I/OAT DMA engine present
	  in recent Intel Xeon chipsets.

	  Say Y here if you have such a chipset.

	  If unsure, say N.

config INTEL_IOP_ADMA
	tristate "Intel IOP ADMA support"
	depends on ARCH_IOP32X || ARCH_IOP33X || ARCH_IOP13XX
	select DMA_ENGINE
	select ASYNC_TX_ENABLE_CHANNEL_SWITCH
	help
	  Enable support for the Intel(R) IOP Series RAID engines.

config DW_DMAC
	tristate "Synopsys DesignWare AHB DMA support"
	depends on HAVE_CLK
	select DMA_ENGINE
	default y if CPU_AT32AP7000
	help
	  Support the Synopsys DesignWare AHB DMA controller.  This
	  can be integrated in chips such as the Atmel AT32ap7000.

config AT_HDMAC
	tristate "Atmel AHB DMA support"
	depends on ARCH_AT91SAM9RL || ARCH_AT91SAM9G45
	select DMA_ENGINE
	help
	  Support the Atmel AHB DMA controller.  This can be integrated in
	  chips such as the Atmel AT91SAM9RL.

config FSL_DMA
	tristate "Freescale Elo and Elo Plus DMA support"
	depends on FSL_SOC
	select DMA_ENGINE
	select ASYNC_TX_ENABLE_CHANNEL_SWITCH
	---help---
	  Enable support for the Freescale Elo and Elo Plus DMA controllers.
	  The Elo is the DMA controller on some 82xx and 83xx parts, and the
	  Elo Plus is the DMA controller on 85xx and 86xx parts.

config MPC512X_DMA
	tristate "Freescale MPC512x built-in DMA engine support"
	depends on PPC_MPC512x || PPC_MPC831x
	select DMA_ENGINE
	---help---
	  Enable support for the Freescale MPC512x built-in DMA engine.

config MV_XOR
	bool "Marvell XOR engine support"
	depends on PLAT_ORION
	select DMA_ENGINE
	select ASYNC_TX_ENABLE_CHANNEL_SWITCH
	---help---
	  Enable support for the Marvell XOR engine.

config MX3_IPU
	bool "MX3x Image Processing Unit support"
	depends on ARCH_MX3
	select DMA_ENGINE
	default y
	help
	  If you plan to use the Image Processing unit in the i.MX3x, say
	  Y here. If unsure, select Y.

config MX3_IPU_IRQS
	int "Number of dynamically mapped interrupts for IPU"
	depends on MX3_IPU
	range 2 137
	default 4
	help
	  Out of 137 interrupt sources on i.MX31 IPU only very few are used.
	  To avoid bloating the irq_desc[] array we allocate a sufficient
	  number of IRQ slots and map them dynamically to specific sources.

config TXX9_DMAC
	tristate "Toshiba TXx9 SoC DMA support"
	depends on MACH_TX49XX || MACH_TX39XX
	select DMA_ENGINE
	help
	  Support the TXx9 SoC internal DMA controller.  This can be
	  integrated in chips such as the Toshiba TX4927/38/39.

config SH_DMAE
	tristate "Renesas SuperH DMAC support"
	depends on (SUPERH && SH_DMA) || (ARM && ARCH_SHMOBILE)
	depends on !SH_DMA_API
	select DMA_ENGINE
	help
	  Enable support for the Renesas SuperH DMA controllers.

config COH901318
	bool "ST-Ericsson COH901318 DMA support"
	select DMA_ENGINE
	depends on ARCH_U300
	help
	  Enable support for ST-Ericsson COH 901 318 DMA.

config STE_DMA40
	bool "ST-Ericsson DMA40 support"
	depends on ARCH_U8500
	select DMA_ENGINE
	help
	  Support for ST-Ericsson DMA40 controller

config AMCC_PPC440SPE_ADMA
	tristate "AMCC PPC440SPe ADMA support"
	depends on 440SPe || 440SP
	select DMA_ENGINE
	select ARCH_HAS_ASYNC_TX_FIND_CHANNEL
	select ASYNC_TX_ENABLE_CHANNEL_SWITCH
	help
	  Enable support for the AMCC PPC440SPe RAID engines.

config TIMB_DMA
	tristate "Timberdale FPGA DMA support"
	depends on MFD_TIMBERDALE || HAS_IOMEM
	select DMA_ENGINE
	help
	  Enable support for the Timberdale FPGA DMA engine.

config ARCH_HAS_ASYNC_TX_FIND_CHANNEL
	bool

config PL330_DMA
	tristate "DMA API Driver for PL330"
	select DMA_ENGINE
	depends on PL330
	help
	  Select if your platform has one or more PL330 DMACs.
	  You need to provide platform specific settings via
	  platform_data for a dma-pl330 device.

config PCH_DMA
	tristate "Intel EG20T PCH / OKI SEMICONDUCTOR ML7213 IOH DMA support"
	depends on PCI && X86
	select DMA_ENGINE
	help
	  Enable support for Intel EG20T PCH DMA engine.

	  This driver also can be used for OKI SEMICONDUCTOR ML7213 IOH(Input/
	  Output Hub) which is for IVI(In-Vehicle Infotainment) use.
	  ML7213 is companion chip for Intel Atom E6xx series.
	  ML7213 is completely compatible for Intel EG20T PCH.

config IMX_SDMA
	tristate "i.MX SDMA support"
	depends on ARCH_MX25 || ARCH_MX3 || ARCH_MX5
	select DMA_ENGINE
	help
	  Support the i.MX SDMA engine. This engine is integrated into
	  Freescale i.MX25/31/35/51 chips.

config IMX_DMA
	tristate "i.MX DMA support"
	depends on IMX_HAVE_DMA_V1
	select DMA_ENGINE
	help
	  Support the i.MX DMA engine. This engine is integrated into
	  Freescale i.MX1/21/27 chips.

<<<<<<< HEAD
config XILINX_DMA
	tristate "Xilinx DMA engines support"
	select DMA_ENGINE
	---help---
	Enable support for the Xilinx DMA controllers. It supports three DMA
	engines: Axi Central DMA (memory to memory transfer), Axi DMA (memory and
	device transfer), and Axi VDMA (memory and video device transfer).
=======
config MXS_DMA
	bool "MXS DMA support"
	depends on SOC_IMX23 || SOC_IMX28
	select DMA_ENGINE
	help
	  Support the MXS DMA engine. This engine including APBH-DMA
	  and APBX-DMA is integrated into Freescale i.MX23/28 chips.
>>>>>>> 43ab6cd0

config DMA_ENGINE
	bool

comment "DMA Clients"
	depends on DMA_ENGINE

config NET_DMA
	bool "Network: TCP receive copy offload"
	depends on DMA_ENGINE && NET
	default (INTEL_IOATDMA || FSL_DMA)
	help
	  This enables the use of DMA engines in the network stack to
	  offload receive copy-to-user operations, freeing CPU cycles.

	  Say Y here if you enabled INTEL_IOATDMA or FSL_DMA, otherwise
	  say N.

config ASYNC_TX_DMA
	bool "Async_tx: Offload support for the async_tx api"
	depends on DMA_ENGINE
	help
	  This allows the async_tx api to take advantage of offload engines for
	  memcpy, memset, xor, and raid6 p+q operations.  If your platform has
	  a dma engine that can perform raid operations and you have enabled
	  MD_RAID456 say Y.

	  If unsure, say N.

config DMATEST
	tristate "DMA Test client"
	depends on DMA_ENGINE
	help
	  Simple DMA test client. Say N unless you're debugging a
	  DMA Device driver.

endif<|MERGE_RESOLUTION|>--- conflicted
+++ resolved
@@ -227,15 +227,14 @@
 	  Support the i.MX DMA engine. This engine is integrated into
 	  Freescale i.MX1/21/27 chips.
 
-<<<<<<< HEAD
 config XILINX_DMA
 	tristate "Xilinx DMA engines support"
 	select DMA_ENGINE
-	---help---
-	Enable support for the Xilinx DMA controllers. It supports three DMA
-	engines: Axi Central DMA (memory to memory transfer), Axi DMA (memory and
-	device transfer), and Axi VDMA (memory and video device transfer).
-=======
+	help
+	  Enable support for the Xilinx DMA controllers. It supports three DMA
+	  engines: Axi Central DMA (memory to memory transfer), Axi DMA (memory and
+	  device transfer), and Axi VDMA (memory and video device transfer).
+
 config MXS_DMA
 	bool "MXS DMA support"
 	depends on SOC_IMX23 || SOC_IMX28
@@ -243,7 +242,6 @@
 	help
 	  Support the MXS DMA engine. This engine including APBH-DMA
 	  and APBX-DMA is integrated into Freescale i.MX23/28 chips.
->>>>>>> 43ab6cd0
 
 config DMA_ENGINE
 	bool
