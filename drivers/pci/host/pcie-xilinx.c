/*
 * PCIe host controller driver for Xilinx AXI PCIe Bridge
 *
 * Copyright (c) 2012 - 2014 Xilinx, Inc.
 *
 * Based on the Tegra PCIe driver
 *
 * Bits taken from Synopsys Designware Host controller driver and
 * ARM PCI Host generic driver.
 *
 * This program is free software: you can redistribute it and/or modify
 * it under the terms of the GNU General Public License as published by
 * the Free Software Foundation, either version 2 of the License, or
 * (at your option) any later version.
 */

#include <linux/interrupt.h>
#include <linux/irq.h>
#include <linux/irqdomain.h>
#include <linux/kernel.h>
#include <linux/module.h>
#include <linux/msi.h>
#include <linux/of_address.h>
#include <linux/of_pci.h>
#include <linux/of_platform.h>
#include <linux/of_irq.h>
#include <linux/pci.h>
#include <linux/platform_device.h>

/* Register definitions */
#define XILINX_PCIE_REG_BIR		0x00000130
#define XILINX_PCIE_REG_IDR		0x00000138
#define XILINX_PCIE_REG_IMR		0x0000013c
#define XILINX_PCIE_REG_PSCR		0x00000144
#define XILINX_PCIE_REG_RPSC		0x00000148
#define XILINX_PCIE_REG_MSIBASE1	0x0000014c
#define XILINX_PCIE_REG_MSIBASE2	0x00000150
#define XILINX_PCIE_REG_RPEFR		0x00000154
#define XILINX_PCIE_REG_RPIFR1		0x00000158
#define XILINX_PCIE_REG_RPIFR2		0x0000015c

/* Interrupt registers definitions */
#define XILINX_PCIE_INTR_LINK_DOWN	BIT(0)
#define XILINX_PCIE_INTR_ECRC_ERR	BIT(1)
#define XILINX_PCIE_INTR_STR_ERR	BIT(2)
#define XILINX_PCIE_INTR_HOT_RESET	BIT(3)
#define XILINX_PCIE_INTR_CFG_TIMEOUT	BIT(8)
#define XILINX_PCIE_INTR_CORRECTABLE	BIT(9)
#define XILINX_PCIE_INTR_NONFATAL	BIT(10)
#define XILINX_PCIE_INTR_FATAL		BIT(11)
#define XILINX_PCIE_INTR_INTX		BIT(16)
#define XILINX_PCIE_INTR_MSI		BIT(17)
#define XILINX_PCIE_INTR_SLV_UNSUPP	BIT(20)
#define XILINX_PCIE_INTR_SLV_UNEXP	BIT(21)
#define XILINX_PCIE_INTR_SLV_COMPL	BIT(22)
#define XILINX_PCIE_INTR_SLV_ERRP	BIT(23)
#define XILINX_PCIE_INTR_SLV_CMPABT	BIT(24)
#define XILINX_PCIE_INTR_SLV_ILLBUR	BIT(25)
#define XILINX_PCIE_INTR_MST_DECERR	BIT(26)
#define XILINX_PCIE_INTR_MST_SLVERR	BIT(27)
#define XILINX_PCIE_INTR_MST_ERRP	BIT(28)
#define XILINX_PCIE_IMR_ALL_MASK	0x1FF30FED
#define XILINX_PCIE_IDR_ALL_MASK	0xFFFFFFFF

/* Root Port Error FIFO Read Register definitions */
#define XILINX_PCIE_RPEFR_ERR_VALID	BIT(18)
#define XILINX_PCIE_RPEFR_REQ_ID	GENMASK(15, 0)
#define XILINX_PCIE_RPEFR_ALL_MASK	0xFFFFFFFF

/* Root Port Interrupt FIFO Read Register 1 definitions */
#define XILINX_PCIE_RPIFR1_INTR_VALID	BIT(31)
#define XILINX_PCIE_RPIFR1_MSI_INTR	BIT(30)
#define XILINX_PCIE_RPIFR1_INTR_MASK	GENMASK(28, 27)
#define XILINX_PCIE_RPIFR1_ALL_MASK	0xFFFFFFFF
#define XILINX_PCIE_RPIFR1_INTR_SHIFT	27

/* Bridge Info Register definitions */
#define XILINX_PCIE_BIR_ECAM_SZ_MASK	GENMASK(18, 16)
#define XILINX_PCIE_BIR_ECAM_SZ_SHIFT	16

/* Root Port Interrupt FIFO Read Register 2 definitions */
#define XILINX_PCIE_RPIFR2_MSG_DATA	GENMASK(15, 0)

/* Root Port Status/control Register definitions */
#define XILINX_PCIE_REG_RPSC_BEN	BIT(0)

/* Phy Status/Control Register definitions */
#define XILINX_PCIE_REG_PSCR_LNKUP	BIT(11)

/* ECAM definitions */
#define ECAM_BUS_NUM_SHIFT		20
#define ECAM_DEV_NUM_SHIFT		12

/* Number of MSI IRQs */
#ifdef CONFIG_ARM
#define XILINX_NUM_MSI_IRQS	128
#define TOT_NR_IRQS		XILINX_NUM_MSI_IRQS
#else
#define TOT_NR_IRQS		NR_IRQS
#endif


/**
 * struct xilinx_pcie_port - PCIe port information
 * @reg_base: IO Mapped Register Base
 * @irq: Interrupt number
 * @msi_pages: MSI pages
 * @root_busno: Root Bus number
 * @dev: Device pointer
 * @irq_domain: IRQ domain pointer
 * @resources: Bus Resources
 */
struct xilinx_pcie_port {
	void __iomem *reg_base;
	u32 irq;
	unsigned long msi_pages;
	u8 root_busno;
	struct device *dev;
	struct irq_domain *irq_domain;
	struct list_head resources;
};

static DECLARE_BITMAP(msi_irq_in_use, XILINX_NUM_MSI_IRQS);

static inline u32 pcie_read(struct xilinx_pcie_port *port, u32 reg)
{
	return readl(port->reg_base + reg);
}

static inline void pcie_write(struct xilinx_pcie_port *port, u32 val, u32 reg)
{
	writel(val, port->reg_base + reg);
}

static inline bool xilinx_pcie_link_is_up(struct xilinx_pcie_port *port)
{
	return (pcie_read(port, XILINX_PCIE_REG_PSCR) &
		XILINX_PCIE_REG_PSCR_LNKUP) ? 1 : 0;
}

/**
 * xilinx_pcie_clear_err_interrupts - Clear Error Interrupts
 * @port: PCIe port information
 */
static void xilinx_pcie_clear_err_interrupts(struct xilinx_pcie_port *port)
{
	unsigned long val = pcie_read(port, XILINX_PCIE_REG_RPEFR);

	if (val & XILINX_PCIE_RPEFR_ERR_VALID) {
		dev_dbg(port->dev, "Requester ID %lu\n",
			val & XILINX_PCIE_RPEFR_REQ_ID);
		pcie_write(port, XILINX_PCIE_RPEFR_ALL_MASK,
			   XILINX_PCIE_REG_RPEFR);
	}
}

/**
 * xilinx_pcie_valid_device - Check if a valid device is present on bus
 * @bus: PCI Bus structure
 * @devfn: device/function
 *
 * Return: 'true' on success and 'false' if invalid device is found
 */
static bool xilinx_pcie_valid_device(struct pci_bus *bus, unsigned int devfn)
{
	struct xilinx_pcie_port *port = bus->sysdata;

	/* Check if link is up when trying to access downstream ports */
	if (bus->number != port->root_busno)
		if (!xilinx_pcie_link_is_up(port))
			return false;

	/* Only one device down on each root port */
	if (bus->number == port->root_busno && devfn > 0)
		return false;

	/*
	 * Do not read more than one device on the bus directly attached
	 * to RC.
	 */
	if (bus->primary == port->root_busno && devfn > 0)
		return false;

	return true;
}

/**
 * xilinx_pcie_map_bus - Get configuration base
 * @bus: PCI Bus structure
 * @devfn: Device/function
 * @where: Offset from base
 *
 * Return: Base address of the configuration space needed to be
 *	   accessed.
 */
static void __iomem *xilinx_pcie_map_bus(struct pci_bus *bus,
					 unsigned int devfn, int where)
{
	struct xilinx_pcie_port *port = bus->sysdata;
	int relbus;

	if (!xilinx_pcie_valid_device(bus, devfn))
		return NULL;

	relbus = (bus->number << ECAM_BUS_NUM_SHIFT) |
		 (devfn << ECAM_DEV_NUM_SHIFT);

	return port->reg_base + relbus + where;
}

/* PCIe operations */
static struct pci_ops xilinx_pcie_ops = {
	.map_bus = xilinx_pcie_map_bus,
	.read	= pci_generic_config_read,
	.write	= pci_generic_config_write,
};

/* MSI functions */

/**
 * xilinx_pcie_destroy_msi - Free MSI number
 * @irq: IRQ to be freed
 */
static void xilinx_pcie_destroy_msi(unsigned int irq)
{
	struct msi_desc *msi;
	struct xilinx_pcie_port *port;

<<<<<<< HEAD
	desc = irq_to_desc(irq);
	msi = irq_desc_get_msi_desc(desc);
	port = msi->dev->bus->sysdata;

	if (!test_bit(irq, msi_irq_in_use))
=======
	if (!test_bit(irq, msi_irq_in_use)) {
		msi = irq_get_msi_desc(irq);
		port = sys_to_pcie(msi_desc_to_pci_sysdata(msi));
>>>>>>> 6a13feb9
		dev_err(port->dev, "Trying to free unused MSI#%d\n", irq);
	} else {
		clear_bit(irq, msi_irq_in_use);
	}
}

/**
 * xilinx_pcie_assign_msi - Allocate MSI number
 * @port: PCIe port structure
 *
 * Return: A valid IRQ on success and error value on failure.
 */
static int xilinx_pcie_assign_msi(struct xilinx_pcie_port *port)
{
	int irq;
	int pos;

	pos = find_first_zero_bit(msi_irq_in_use, XILINX_NUM_MSI_IRQS);
	irq = pos;
#ifdef CONFIG_MICROBLAZE
	irq = IRQ_XILINX_MSI_0 + pos;
#endif
	if (irq < TOT_NR_IRQS)
		set_bit(pos, msi_irq_in_use);
	else
		return -ENOSPC;

	return irq;
}

/**
 * xilinx_msi_teardown_irq - Destroy the MSI
 * @chip: MSI Chip descriptor
 * @irq: MSI IRQ to destroy
 */
static void xilinx_msi_teardown_irq(struct msi_controller *chip,
				    unsigned int irq)
{
	xilinx_pcie_destroy_msi(irq);
}

/**
 * xilinx_pcie_msi_setup_irq - Setup MSI request
 * @chip: MSI chip pointer
 * @pdev: PCIe device pointer
 * @desc: MSI descriptor pointer
 *
 * Return: '0' on success and error value on failure
 */
static int xilinx_pcie_msi_setup_irq(struct msi_controller *chip,
				     struct pci_dev *pdev,
				     struct msi_desc *desc)
{
	struct xilinx_pcie_port *port = pdev->bus->sysdata;
	unsigned int irq;
	int hwirq;
	struct msi_msg msg;
	phys_addr_t msg_addr;

	hwirq = xilinx_pcie_assign_msi(port);
	if (hwirq < 0)
		return hwirq;

	irq = irq_create_mapping(port->irq_domain, hwirq);
	if (!irq)
		return -EINVAL;

	irq_set_msi_desc(irq, desc);

	msg_addr = virt_to_phys((void *)port->msi_pages);

	msg.address_hi = 0;
	msg.address_lo = msg_addr;
	msg.data = irq;

	pci_write_msi_msg(irq, &msg);

	return 0;
}

/* MSI Chip Descriptor */
static struct msi_controller xilinx_pcie_msi_chip = {
	.setup_irq = xilinx_pcie_msi_setup_irq,
	.teardown_irq = xilinx_msi_teardown_irq,
};

/* HW Interrupt Chip Descriptor */
static struct irq_chip xilinx_msi_irq_chip = {
	.name = "Xilinx PCIe MSI",
	.irq_enable = pci_msi_unmask_irq,
	.irq_disable = pci_msi_mask_irq,
	.irq_mask = pci_msi_mask_irq,
	.irq_unmask = pci_msi_unmask_irq,
};

/**
 * xilinx_pcie_msi_map - Set the handler for the MSI and mark IRQ as valid
 * @domain: IRQ domain
 * @irq: Virtual IRQ number
 * @hwirq: HW interrupt number
 *
 * Return: Always returns 0.
 */
static int xilinx_pcie_msi_map(struct irq_domain *domain, unsigned int irq,
			       irq_hw_number_t hwirq)
{
	irq_set_chip_and_handler(irq, &xilinx_msi_irq_chip, handle_simple_irq);
	irq_set_chip_data(irq, domain->host_data);
<<<<<<< HEAD
#ifdef CONFIG_ARM
	set_irq_flags(irq, IRQF_VALID);
#endif
=======

>>>>>>> 6a13feb9
	return 0;
}

/* IRQ Domain operations */
static const struct irq_domain_ops msi_domain_ops = {
	.map = xilinx_pcie_msi_map,
};

/**
 * xilinx_pcie_enable_msi - Enable MSI support
 * @port: PCIe port information
 */
static void xilinx_pcie_enable_msi(struct xilinx_pcie_port *port)
{
	phys_addr_t msg_addr;

	port->msi_pages = __get_free_pages(GFP_KERNEL, 0);
	msg_addr = virt_to_phys((void *)port->msi_pages);
	pcie_write(port, 0x0, XILINX_PCIE_REG_MSIBASE1);
	pcie_write(port, msg_addr, XILINX_PCIE_REG_MSIBASE2);
}

/* INTx Functions */

/**
 * xilinx_pcie_intx_map - Set the handler for the INTx and mark IRQ as valid
 * @domain: IRQ domain
 * @irq: Virtual IRQ number
 * @hwirq: HW interrupt number
 *
 * Return: Always returns 0.
 */
static int xilinx_pcie_intx_map(struct irq_domain *domain, unsigned int irq,
				irq_hw_number_t hwirq)
{
	irq_set_chip_and_handler(irq, &dummy_irq_chip, handle_simple_irq);
	irq_set_chip_data(irq, domain->host_data);
<<<<<<< HEAD
#ifdef CONFIG_ARM
	set_irq_flags(irq, IRQF_VALID);
#endif
=======
>>>>>>> 6a13feb9

	return 0;
}

/* INTx IRQ Domain operations */
static const struct irq_domain_ops intx_domain_ops = {
	.map = xilinx_pcie_intx_map,
};

/* PCIe HW Functions */

/**
 * xilinx_pcie_intr_handler - Interrupt Service Handler
 * @irq: IRQ number
 * @data: PCIe port information
 *
 * Return: IRQ_HANDLED on success and IRQ_NONE on failure
 */
static irqreturn_t xilinx_pcie_intr_handler(int irq, void *data)
{
	struct xilinx_pcie_port *port = (struct xilinx_pcie_port *)data;
	u32 val, mask, status, msi_data;

	/* Read interrupt decode and mask registers */
	val = pcie_read(port, XILINX_PCIE_REG_IDR);
	mask = pcie_read(port, XILINX_PCIE_REG_IMR);

	status = val & mask;
	if (!status)
		return IRQ_NONE;

	if (status & XILINX_PCIE_INTR_LINK_DOWN)
		dev_warn(port->dev, "Link Down\n");

	if (status & XILINX_PCIE_INTR_ECRC_ERR)
		dev_warn(port->dev, "ECRC failed\n");

	if (status & XILINX_PCIE_INTR_STR_ERR)
		dev_warn(port->dev, "Streaming error\n");

	if (status & XILINX_PCIE_INTR_HOT_RESET)
		dev_info(port->dev, "Hot reset\n");

	if (status & XILINX_PCIE_INTR_CFG_TIMEOUT)
		dev_warn(port->dev, "ECAM access timeout\n");

	if (status & XILINX_PCIE_INTR_CORRECTABLE) {
		dev_warn(port->dev, "Correctable error message\n");
		xilinx_pcie_clear_err_interrupts(port);
	}

	if (status & XILINX_PCIE_INTR_NONFATAL) {
		dev_warn(port->dev, "Non fatal error message\n");
		xilinx_pcie_clear_err_interrupts(port);
	}

	if (status & XILINX_PCIE_INTR_FATAL) {
		dev_warn(port->dev, "Fatal error message\n");
		xilinx_pcie_clear_err_interrupts(port);
	}

	if (status & XILINX_PCIE_INTR_INTX) {
		/* INTx interrupt received */
		val = pcie_read(port, XILINX_PCIE_REG_RPIFR1);

		/* Check whether interrupt valid */
		if (!(val & XILINX_PCIE_RPIFR1_INTR_VALID)) {
			dev_warn(port->dev, "RP Intr FIFO1 read error\n");
			return IRQ_HANDLED;
		}

		if (!(val & XILINX_PCIE_RPIFR1_MSI_INTR)) {
			/* Clear interrupt FIFO register 1 */
			pcie_write(port, XILINX_PCIE_RPIFR1_ALL_MASK,
				   XILINX_PCIE_REG_RPIFR1);

			/* Handle INTx Interrupt */
			val = ((val & XILINX_PCIE_RPIFR1_INTR_MASK) >>
				XILINX_PCIE_RPIFR1_INTR_SHIFT) + 1;
			generic_handle_irq(irq_find_mapping(port->irq_domain,
							    val));
		}
	}

	if (status & XILINX_PCIE_INTR_MSI) {
		/* MSI Interrupt */
		val = pcie_read(port, XILINX_PCIE_REG_RPIFR1);

		if (!(val & XILINX_PCIE_RPIFR1_INTR_VALID)) {
			dev_warn(port->dev, "RP Intr FIFO1 read error\n");
			return IRQ_HANDLED;
		}

		if (val & XILINX_PCIE_RPIFR1_MSI_INTR) {
			msi_data = pcie_read(port, XILINX_PCIE_REG_RPIFR2) &
				   XILINX_PCIE_RPIFR2_MSG_DATA;

			/* Clear interrupt FIFO register 1 */
			pcie_write(port, XILINX_PCIE_RPIFR1_ALL_MASK,
				   XILINX_PCIE_REG_RPIFR1);

			if (IS_ENABLED(CONFIG_PCI_MSI)) {
				/* Handle MSI Interrupt */
				generic_handle_irq(msi_data);
			}
		}
	}

	if (status & XILINX_PCIE_INTR_SLV_UNSUPP)
		dev_warn(port->dev, "Slave unsupported request\n");

	if (status & XILINX_PCIE_INTR_SLV_UNEXP)
		dev_warn(port->dev, "Slave unexpected completion\n");

	if (status & XILINX_PCIE_INTR_SLV_COMPL)
		dev_warn(port->dev, "Slave completion timeout\n");

	if (status & XILINX_PCIE_INTR_SLV_ERRP)
		dev_warn(port->dev, "Slave Error Poison\n");

	if (status & XILINX_PCIE_INTR_SLV_CMPABT)
		dev_warn(port->dev, "Slave Completer Abort\n");

	if (status & XILINX_PCIE_INTR_SLV_ILLBUR)
		dev_warn(port->dev, "Slave Illegal Burst\n");

	if (status & XILINX_PCIE_INTR_MST_DECERR)
		dev_warn(port->dev, "Master decode error\n");

	if (status & XILINX_PCIE_INTR_MST_SLVERR)
		dev_warn(port->dev, "Master slave error\n");

	if (status & XILINX_PCIE_INTR_MST_ERRP)
		dev_warn(port->dev, "Master error poison\n");

	/* Clear the Interrupt Decode register */
	pcie_write(port, status, XILINX_PCIE_REG_IDR);

	return IRQ_HANDLED;
}

/**
 * xilinx_pcie_free_irq_domain - Free IRQ domain
 * @port: PCIe port information
 */
static void xilinx_pcie_free_irq_domain(struct xilinx_pcie_port *port)
{
	int i;
	u32 irq, num_irqs;

	/* Free IRQ Domain */
	if (IS_ENABLED(CONFIG_PCI_MSI)) {

		free_pages(port->msi_pages, 0);

		num_irqs = TOT_NR_IRQS;
	} else {
		/* INTx */
		num_irqs = 4;
	}

	for (i = 0; i < num_irqs; i++) {
		irq = irq_find_mapping(port->irq_domain, i);
		if (irq > 0)
			irq_dispose_mapping(irq);
	}

	irq_domain_remove(port->irq_domain);
}

/**
 * xilinx_pcie_init_irq_domain - Initialize IRQ domain
 * @port: PCIe port information
 *
 * Return: '0' on success and error value on failure
 */
static int xilinx_pcie_init_irq_domain(struct xilinx_pcie_port *port)
{
	struct device *dev = port->dev;
	struct device_node *node = dev->of_node;
	struct device_node *pcie_intc_node;

	/* Setup INTx */
	pcie_intc_node = of_get_next_child(node, NULL);
	if (!pcie_intc_node) {
		dev_err(dev, "No PCIe Intc node found\n");
		return PTR_ERR(pcie_intc_node);
	}

	port->irq_domain = irq_domain_add_linear(pcie_intc_node, 4,
						 &intx_domain_ops,
						 port);
	if (!port->irq_domain) {
		dev_err(dev, "Failed to get a INTx IRQ domain\n");
		return PTR_ERR(port->irq_domain);
	}

	/* Setup MSI */
	if (IS_ENABLED(CONFIG_PCI_MSI)) {
		port->irq_domain = irq_domain_add_linear(node,
							 TOT_NR_IRQS,
							 &msi_domain_ops,
							 &xilinx_pcie_msi_chip);
		if (!port->irq_domain) {
			dev_err(dev, "Failed to get a MSI IRQ domain\n");
			return PTR_ERR(port->irq_domain);
		}

		xilinx_pcie_enable_msi(port);
	}

	return 0;
}

/**
 * xilinx_pcie_init_port - Initialize hardware
 * @port: PCIe port information
 */
static void xilinx_pcie_init_port(struct xilinx_pcie_port *port)
{
	if (xilinx_pcie_link_is_up(port))
		dev_info(port->dev, "PCIe Link is UP\n");
	else
		dev_info(port->dev, "PCIe Link is DOWN\n");

	/* Disable all interrupts */
	pcie_write(port, ~XILINX_PCIE_IDR_ALL_MASK,
		   XILINX_PCIE_REG_IMR);

	/* Clear pending interrupts */
	pcie_write(port, pcie_read(port, XILINX_PCIE_REG_IDR) &
			 XILINX_PCIE_IMR_ALL_MASK,
		   XILINX_PCIE_REG_IDR);

	/* Enable all interrupts */
	pcie_write(port, XILINX_PCIE_IMR_ALL_MASK, XILINX_PCIE_REG_IMR);

	/* Enable the Bridge enable bit */
	pcie_write(port, pcie_read(port, XILINX_PCIE_REG_RPSC) |
			 XILINX_PCIE_REG_RPSC_BEN,
		   XILINX_PCIE_REG_RPSC);
}

/**
<<<<<<< HEAD
=======
 * xilinx_pcie_setup - Setup memory resources
 * @nr: Bus number
 * @sys: Per controller structure
 *
 * Return: '1' on success and error value on failure
 */
static int xilinx_pcie_setup(int nr, struct pci_sys_data *sys)
{
	struct xilinx_pcie_port *port = sys_to_pcie(sys);

	list_splice_init(&port->resources, &sys->resources);

	return 1;
}

/**
 * xilinx_pcie_scan_bus - Scan PCIe bus for devices
 * @nr: Bus number
 * @sys: Per controller structure
 *
 * Return: Valid Bus pointer on success and NULL on failure
 */
static struct pci_bus *xilinx_pcie_scan_bus(int nr, struct pci_sys_data *sys)
{
	struct xilinx_pcie_port *port = sys_to_pcie(sys);
	struct pci_bus *bus;

	port->root_busno = sys->busnr;

	if (IS_ENABLED(CONFIG_PCI_MSI))
		bus = pci_scan_root_bus_msi(port->dev, sys->busnr,
					    &xilinx_pcie_ops, sys,
					    &sys->resources,
					    &xilinx_pcie_msi_chip);
	else
		bus = pci_scan_root_bus(port->dev, sys->busnr,
					&xilinx_pcie_ops, sys, &sys->resources);
	return bus;
}

/**
 * xilinx_pcie_parse_and_add_res - Add resources by parsing ranges
 * @port: PCIe port information
 *
 * Return: '0' on success and error value on failure
 */
static int xilinx_pcie_parse_and_add_res(struct xilinx_pcie_port *port)
{
	struct device *dev = port->dev;
	struct device_node *node = dev->of_node;
	struct resource *mem;
	resource_size_t offset;
	struct of_pci_range_parser parser;
	struct of_pci_range range;
	struct resource_entry *win;
	int err = 0, mem_resno = 0;

	/* Get the ranges */
	if (of_pci_range_parser_init(&parser, node)) {
		dev_err(dev, "missing \"ranges\" property\n");
		return -EINVAL;
	}

	/* Parse the ranges and add the resources found to the list */
	for_each_of_pci_range(&parser, &range) {

		if (mem_resno >= XILINX_MAX_NUM_RESOURCES) {
			dev_err(dev, "Maximum memory resources exceeded\n");
			return -EINVAL;
		}

		mem = devm_kmalloc(dev, sizeof(*mem), GFP_KERNEL);
		if (!mem) {
			err = -ENOMEM;
			goto free_resources;
		}

		of_pci_range_to_resource(&range, node, mem);

		switch (mem->flags & IORESOURCE_TYPE_BITS) {
		case IORESOURCE_MEM:
			offset = range.cpu_addr - range.pci_addr;
			mem_resno++;
			break;
		default:
			err = -EINVAL;
			break;
		}

		if (err < 0) {
			dev_warn(dev, "Invalid resource found %pR\n", mem);
			continue;
		}

		err = request_resource(&iomem_resource, mem);
		if (err)
			goto free_resources;

		pci_add_resource_offset(&port->resources, mem, offset);
	}

	/* Get the bus range */
	if (of_pci_parse_bus_range(node, &port->bus_range)) {
		u32 val = pcie_read(port, XILINX_PCIE_REG_BIR);
		u8 last;

		last = (val & XILINX_PCIE_BIR_ECAM_SZ_MASK) >>
			XILINX_PCIE_BIR_ECAM_SZ_SHIFT;

		port->bus_range = (struct resource) {
			.name	= node->name,
			.start	= 0,
			.end	= last,
			.flags	= IORESOURCE_BUS,
		};
	}

	/* Register bus resource */
	pci_add_resource(&port->resources, &port->bus_range);

	return 0;

free_resources:
	release_child_resources(&iomem_resource);
	resource_list_for_each_entry(win, &port->resources)
		devm_kfree(dev, win->res);
	pci_free_resource_list(&port->resources);

	return err;
}

/**
>>>>>>> 6a13feb9
 * xilinx_pcie_parse_dt - Parse Device tree
 * @port: PCIe port information
 *
 * Return: '0' on success and error value on failure
 */
static int xilinx_pcie_parse_dt(struct xilinx_pcie_port *port)
{
	struct device *dev = port->dev;
	struct device_node *node = dev->of_node;
	struct resource regs;
	const char *type;
	int err;

	type = of_get_property(node, "device_type", NULL);
	if (!type || strcmp(type, "pci")) {
		dev_err(dev, "invalid \"device_type\" %s\n", type);
		return -EINVAL;
	}

	err = of_address_to_resource(node, 0, &regs);
	if (err) {
		dev_err(dev, "missing \"reg\" property\n");
		return err;
	}

	port->reg_base = devm_ioremap_resource(dev, &regs);
	if (IS_ERR(port->reg_base))
		return PTR_ERR(port->reg_base);

	port->irq = irq_of_parse_and_map(node, 0);
	err = devm_request_irq(dev, port->irq, xilinx_pcie_intr_handler,
			       IRQF_SHARED, "xilinx-pcie", port);
	if (err) {
		dev_err(dev, "unable to request irq %d\n", port->irq);
		return err;
	}

	return 0;
}

/**
 * xilinx_pcie_probe - Probe function
 * @pdev: Platform device pointer
 *
 * Return: '0' on success and error value on failure
 */
static int xilinx_pcie_probe(struct platform_device *pdev)
{
	struct xilinx_pcie_port *port;
	struct device *dev = &pdev->dev;
	struct pci_bus *bus;

	int err;
	resource_size_t iobase = 0;
	LIST_HEAD(res);

	if (!dev->of_node)
		return -ENODEV;

	port = devm_kzalloc(dev, sizeof(*port), GFP_KERNEL);
	if (!port)
		return -ENOMEM;

	port->dev = dev;

	err = xilinx_pcie_parse_dt(port);
	if (err) {
		dev_err(dev, "Parsing DT failed\n");
		return err;
	}

	xilinx_pcie_init_port(port);

	err = xilinx_pcie_init_irq_domain(port);
	if (err) {
		dev_err(dev, "Failed creating IRQ Domain\n");
		return err;
	}

	err = of_pci_get_host_bridge_resources(dev->of_node, 0, 0xff, &res,
					       &iobase);
	if (err) {
		dev_err(dev, "Getting bridge resources failed\n");
		return err;
	}
	bus = pci_create_root_bus(&pdev->dev, 0,
				  &xilinx_pcie_ops, port, &res);
	if (!bus)
		return -ENOMEM;

#ifdef CONFIG_PCI_MSI
	xilinx_pcie_msi_chip.dev = port->dev;
<<<<<<< HEAD
	bus->msi = &xilinx_pcie_msi_chip;
=======
>>>>>>> 6a13feb9
#endif
	pci_scan_child_bus(bus);
	pci_assign_unassigned_bus_resources(bus);
#ifdef CONFIG_ARM
	pci_fixup_irqs(pci_common_swizzle, of_irq_parse_and_map_pci);
#endif
	pci_bus_add_devices(bus);
	platform_set_drvdata(pdev, port);

	return 0;
}

/**
 * xilinx_pcie_remove - Remove function
 * @pdev: Platform device pointer
 *
 * Return: '0' always
 */
static int xilinx_pcie_remove(struct platform_device *pdev)
{
	struct xilinx_pcie_port *port = platform_get_drvdata(pdev);

	xilinx_pcie_free_irq_domain(port);

	return 0;
}

static const struct of_device_id xilinx_pcie_of_match[] = {
	{ .compatible = "xlnx,axi-pcie-host-1.00.a", },
	{}
};

static struct platform_driver xilinx_pcie_driver = {
	.driver = {
		.name = "xilinx-pcie",
		.of_match_table = xilinx_pcie_of_match,
		.suppress_bind_attrs = true,
	},
	.probe = xilinx_pcie_probe,
	.remove = xilinx_pcie_remove,
};
module_platform_driver(xilinx_pcie_driver);

MODULE_AUTHOR("Xilinx Inc");
MODULE_DESCRIPTION("Xilinx AXI PCIe driver");
MODULE_LICENSE("GPL v2");<|MERGE_RESOLUTION|>--- conflicted
+++ resolved
@@ -226,17 +226,9 @@
 	struct msi_desc *msi;
 	struct xilinx_pcie_port *port;
 
-<<<<<<< HEAD
-	desc = irq_to_desc(irq);
-	msi = irq_desc_get_msi_desc(desc);
-	port = msi->dev->bus->sysdata;
-
-	if (!test_bit(irq, msi_irq_in_use))
-=======
 	if (!test_bit(irq, msi_irq_in_use)) {
 		msi = irq_get_msi_desc(irq);
-		port = sys_to_pcie(msi_desc_to_pci_sysdata(msi));
->>>>>>> 6a13feb9
+		port = msi_desc_to_pci_sysdata(msi);
 		dev_err(port->dev, "Trying to free unused MSI#%d\n", irq);
 	} else {
 		clear_bit(irq, msi_irq_in_use);
@@ -345,13 +337,7 @@
 {
 	irq_set_chip_and_handler(irq, &xilinx_msi_irq_chip, handle_simple_irq);
 	irq_set_chip_data(irq, domain->host_data);
-<<<<<<< HEAD
-#ifdef CONFIG_ARM
-	set_irq_flags(irq, IRQF_VALID);
-#endif
-=======
-
->>>>>>> 6a13feb9
+
 	return 0;
 }
 
@@ -389,12 +375,6 @@
 {
 	irq_set_chip_and_handler(irq, &dummy_irq_chip, handle_simple_irq);
 	irq_set_chip_data(irq, domain->host_data);
-<<<<<<< HEAD
-#ifdef CONFIG_ARM
-	set_irq_flags(irq, IRQF_VALID);
-#endif
-=======
->>>>>>> 6a13feb9
 
 	return 0;
 }
@@ -639,141 +619,6 @@
 }
 
 /**
-<<<<<<< HEAD
-=======
- * xilinx_pcie_setup - Setup memory resources
- * @nr: Bus number
- * @sys: Per controller structure
- *
- * Return: '1' on success and error value on failure
- */
-static int xilinx_pcie_setup(int nr, struct pci_sys_data *sys)
-{
-	struct xilinx_pcie_port *port = sys_to_pcie(sys);
-
-	list_splice_init(&port->resources, &sys->resources);
-
-	return 1;
-}
-
-/**
- * xilinx_pcie_scan_bus - Scan PCIe bus for devices
- * @nr: Bus number
- * @sys: Per controller structure
- *
- * Return: Valid Bus pointer on success and NULL on failure
- */
-static struct pci_bus *xilinx_pcie_scan_bus(int nr, struct pci_sys_data *sys)
-{
-	struct xilinx_pcie_port *port = sys_to_pcie(sys);
-	struct pci_bus *bus;
-
-	port->root_busno = sys->busnr;
-
-	if (IS_ENABLED(CONFIG_PCI_MSI))
-		bus = pci_scan_root_bus_msi(port->dev, sys->busnr,
-					    &xilinx_pcie_ops, sys,
-					    &sys->resources,
-					    &xilinx_pcie_msi_chip);
-	else
-		bus = pci_scan_root_bus(port->dev, sys->busnr,
-					&xilinx_pcie_ops, sys, &sys->resources);
-	return bus;
-}
-
-/**
- * xilinx_pcie_parse_and_add_res - Add resources by parsing ranges
- * @port: PCIe port information
- *
- * Return: '0' on success and error value on failure
- */
-static int xilinx_pcie_parse_and_add_res(struct xilinx_pcie_port *port)
-{
-	struct device *dev = port->dev;
-	struct device_node *node = dev->of_node;
-	struct resource *mem;
-	resource_size_t offset;
-	struct of_pci_range_parser parser;
-	struct of_pci_range range;
-	struct resource_entry *win;
-	int err = 0, mem_resno = 0;
-
-	/* Get the ranges */
-	if (of_pci_range_parser_init(&parser, node)) {
-		dev_err(dev, "missing \"ranges\" property\n");
-		return -EINVAL;
-	}
-
-	/* Parse the ranges and add the resources found to the list */
-	for_each_of_pci_range(&parser, &range) {
-
-		if (mem_resno >= XILINX_MAX_NUM_RESOURCES) {
-			dev_err(dev, "Maximum memory resources exceeded\n");
-			return -EINVAL;
-		}
-
-		mem = devm_kmalloc(dev, sizeof(*mem), GFP_KERNEL);
-		if (!mem) {
-			err = -ENOMEM;
-			goto free_resources;
-		}
-
-		of_pci_range_to_resource(&range, node, mem);
-
-		switch (mem->flags & IORESOURCE_TYPE_BITS) {
-		case IORESOURCE_MEM:
-			offset = range.cpu_addr - range.pci_addr;
-			mem_resno++;
-			break;
-		default:
-			err = -EINVAL;
-			break;
-		}
-
-		if (err < 0) {
-			dev_warn(dev, "Invalid resource found %pR\n", mem);
-			continue;
-		}
-
-		err = request_resource(&iomem_resource, mem);
-		if (err)
-			goto free_resources;
-
-		pci_add_resource_offset(&port->resources, mem, offset);
-	}
-
-	/* Get the bus range */
-	if (of_pci_parse_bus_range(node, &port->bus_range)) {
-		u32 val = pcie_read(port, XILINX_PCIE_REG_BIR);
-		u8 last;
-
-		last = (val & XILINX_PCIE_BIR_ECAM_SZ_MASK) >>
-			XILINX_PCIE_BIR_ECAM_SZ_SHIFT;
-
-		port->bus_range = (struct resource) {
-			.name	= node->name,
-			.start	= 0,
-			.end	= last,
-			.flags	= IORESOURCE_BUS,
-		};
-	}
-
-	/* Register bus resource */
-	pci_add_resource(&port->resources, &port->bus_range);
-
-	return 0;
-
-free_resources:
-	release_child_resources(&iomem_resource);
-	resource_list_for_each_entry(win, &port->resources)
-		devm_kfree(dev, win->res);
-	pci_free_resource_list(&port->resources);
-
-	return err;
-}
-
-/**
->>>>>>> 6a13feb9
  * xilinx_pcie_parse_dt - Parse Device tree
  * @port: PCIe port information
  *
@@ -866,10 +711,7 @@
 
 #ifdef CONFIG_PCI_MSI
 	xilinx_pcie_msi_chip.dev = port->dev;
-<<<<<<< HEAD
 	bus->msi = &xilinx_pcie_msi_chip;
-=======
->>>>>>> 6a13feb9
 #endif
 	pci_scan_child_bus(bus);
 	pci_assign_unassigned_bus_resources(bus);
