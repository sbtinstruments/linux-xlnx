--- conflicted
+++ resolved
@@ -614,13 +614,10 @@
 	}
 
 	if (!mmio_base) {
-<<<<<<< HEAD
-=======
 		if (IS_ENABLED(CONFIG_ARM64)) {
 			dev_err(&pdev->dev, "MMIO base is invalid\n");
 			return -ENXIO;
 		}
->>>>>>> 88084a3d
 		error = pcim_iomap_regions(pdev, BIT(0), KBUILD_MODNAME);
 		if (error) {
 			dev_err(&pdev->dev, "Failed to reserve/map IO regions\n");
