# SPDX-License-Identifier: GPL-2.0-only
config CRYPTO_DEV_CHELSIO
	tristate "Chelsio Crypto Co-processor Driver"
	depends on CHELSIO_T4
	select CRYPTO_LIB_AES
	select CRYPTO_SHA1
	select CRYPTO_SHA256
	select CRYPTO_SHA512
	select CRYPTO_AUTHENC
	select CRYPTO_GF128MUL
	---help---
	  The Chelsio Crypto Co-processor driver for T6 adapters.

	  For general information about Chelsio and our products, visit
	  our website at <http://www.chelsio.com>.

	  For customer support, please visit our customer support page at
	  <http://www.chelsio.com/support.html>.

	  Please send feedback to <linux-bugs@chelsio.com>.

	  To compile this driver as a module, choose M here: the module
	  will be called chcr.

config CHELSIO_IPSEC_INLINE
	bool "Chelsio IPSec XFRM Tx crypto offload"
	depends on CHELSIO_T4
	depends on CRYPTO_DEV_CHELSIO
	depends on XFRM_OFFLOAD
	depends on INET_ESP_OFFLOAD || INET6_ESP_OFFLOAD
	default n
	---help---
	  Enable support for IPSec Tx Inline.

config CRYPTO_DEV_CHELSIO_TLS
<<<<<<< HEAD
        tristate "Chelsio Crypto Inline TLS Driver"
        depends on CHELSIO_T4
        depends on TLS_TOE
        select CRYPTO_DEV_CHELSIO
        ---help---
          Support Chelsio Inline TLS with Chelsio crypto accelerator.
=======
	tristate "Chelsio Crypto Inline TLS Driver"
	depends on CHELSIO_T4
	depends on TLS_TOE
	select CRYPTO_DEV_CHELSIO
	---help---
	  Support Chelsio Inline TLS with Chelsio crypto accelerator.
>>>>>>> 0bc81767

	  To compile this driver as a module, choose M here: the module
	  will be called chtls.<|MERGE_RESOLUTION|>--- conflicted
+++ resolved
@@ -33,21 +33,12 @@
 	  Enable support for IPSec Tx Inline.
 
 config CRYPTO_DEV_CHELSIO_TLS
-<<<<<<< HEAD
-        tristate "Chelsio Crypto Inline TLS Driver"
-        depends on CHELSIO_T4
-        depends on TLS_TOE
-        select CRYPTO_DEV_CHELSIO
-        ---help---
-          Support Chelsio Inline TLS with Chelsio crypto accelerator.
-=======
 	tristate "Chelsio Crypto Inline TLS Driver"
 	depends on CHELSIO_T4
 	depends on TLS_TOE
 	select CRYPTO_DEV_CHELSIO
 	---help---
 	  Support Chelsio Inline TLS with Chelsio crypto accelerator.
->>>>>>> 0bc81767
 
 	  To compile this driver as a module, choose M here: the module
 	  will be called chtls.