--- conflicted
+++ resolved
@@ -252,11 +252,8 @@
 {
 	struct wil6210_priv *wil = pci_get_drvdata(pdev);
 	void __iomem *csr = wil->csr;
-<<<<<<< HEAD
-=======
 
 	wil_dbg_misc(wil, "%s()\n", __func__);
->>>>>>> 7a0a260a
 
 	wil6210_debugfs_remove(wil);
 	wil_if_remove(wil);
