--- conflicted
+++ resolved
@@ -150,8 +150,6 @@
 	struct cfg80211_chan_def chandef;
 	struct cfg80211_bss *bss = NULL;
 	u8 *ie = NULL;
-<<<<<<< HEAD
-=======
 	size_t payload_len;
 	u16 tlv_type;
 	u16 tlv_value_len;
@@ -159,7 +157,6 @@
 	const struct qlink_tlv_hdr *tlv;
 	const u8 *rsp_ies = NULL;
 	size_t rsp_ies_len = 0;
->>>>>>> 5c0c4c85
 
 	if (unlikely(len < sizeof(*join_info))) {
 		pr_err("VIF%u.%u: payload is too short (%u < %zu)\n",
@@ -177,75 +174,6 @@
 	pr_debug("VIF%u.%u: BSSID:%pM status:%u\n",
 		 vif->mac->macid, vif->vifid, join_info->bssid, status);
 
-<<<<<<< HEAD
-	if (status == WLAN_STATUS_SUCCESS) {
-		qlink_chandef_q2cfg(wiphy, &join_info->chan, &chandef);
-		if (!cfg80211_chandef_valid(&chandef)) {
-			pr_warn("MAC%u.%u: bad channel freq=%u cf1=%u cf2=%u bw=%u\n",
-				vif->mac->macid, vif->vifid,
-				chandef.chan->center_freq,
-				chandef.center_freq1,
-				chandef.center_freq2,
-				chandef.width);
-			status = WLAN_STATUS_UNSPECIFIED_FAILURE;
-			goto done;
-		}
-
-		bss = cfg80211_get_bss(wiphy, chandef.chan, join_info->bssid,
-				       NULL, 0, IEEE80211_BSS_TYPE_ESS,
-				       IEEE80211_PRIVACY_ANY);
-		if (!bss) {
-			pr_warn("VIF%u.%u: add missing BSS:%pM chan:%u\n",
-				vif->mac->macid, vif->vifid,
-				join_info->bssid, chandef.chan->hw_value);
-
-			if (!vif->wdev.ssid_len) {
-				pr_warn("VIF%u.%u: SSID unknown for BSS:%pM\n",
-					vif->mac->macid, vif->vifid,
-					join_info->bssid);
-				status = WLAN_STATUS_UNSPECIFIED_FAILURE;
-				goto done;
-			}
-
-			ie = kzalloc(2 + vif->wdev.ssid_len, GFP_KERNEL);
-			if (!ie) {
-				pr_warn("VIF%u.%u: IE alloc failed for BSS:%pM\n",
-					vif->mac->macid, vif->vifid,
-					join_info->bssid);
-				status = WLAN_STATUS_UNSPECIFIED_FAILURE;
-				goto done;
-			}
-
-			ie[0] = WLAN_EID_SSID;
-			ie[1] = vif->wdev.ssid_len;
-			memcpy(ie + 2, vif->wdev.ssid, vif->wdev.ssid_len);
-
-			bss = cfg80211_inform_bss(wiphy, chandef.chan,
-						  CFG80211_BSS_FTYPE_UNKNOWN,
-						  join_info->bssid, 0,
-						  WLAN_CAPABILITY_ESS, 100,
-						  ie, 2 + vif->wdev.ssid_len,
-						  0, GFP_KERNEL);
-			if (!bss) {
-				pr_warn("VIF%u.%u: can't connect to unknown BSS: %pM\n",
-					vif->mac->macid, vif->vifid,
-					join_info->bssid);
-				status = WLAN_STATUS_UNSPECIFIED_FAILURE;
-				goto done;
-			}
-		}
-	}
-
-done:
-	cfg80211_connect_result(vif->netdev, join_info->bssid, NULL, 0, NULL,
-				0, status, GFP_KERNEL);
-	if (bss) {
-		if (!ether_addr_equal(vif->bssid, join_info->bssid))
-			ether_addr_copy(vif->bssid, join_info->bssid);
-		cfg80211_put_bss(wiphy, bss);
-	}
-
-=======
 	if (status != WLAN_STATUS_SUCCESS)
 		goto done;
 
@@ -364,7 +292,6 @@
 		cfg80211_put_bss(wiphy, bss);
 	}
 
->>>>>>> 5c0c4c85
 	if (status == WLAN_STATUS_SUCCESS)
 		netif_carrier_on(vif->netdev);
 
