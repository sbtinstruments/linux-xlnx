--- conflicted
+++ resolved
@@ -1036,8 +1036,6 @@
 static const struct rcar_csi2_info rcar_csi2_info_r8a7795es1 = {
 	.hsfreqrange = hsfreqrange_m3w_h3es1,
 	.num_channels = 4,
-<<<<<<< HEAD
-=======
 };
 
 static const struct rcar_csi2_info rcar_csi2_info_r8a7795es2 = {
@@ -1046,7 +1044,6 @@
 	.csi0clkfreqrange = 0x20,
 	.num_channels = 4,
 	.clear_ulps = true,
->>>>>>> 0ecfebd2
 };
 
 static const struct rcar_csi2_info rcar_csi2_info_r8a7796 = {
@@ -1083,13 +1080,10 @@
 
 static const struct of_device_id rcar_csi2_of_table[] = {
 	{
-<<<<<<< HEAD
-=======
 		.compatible = "renesas,r8a774a1-csi2",
 		.data = &rcar_csi2_info_r8a7796,
 	},
 	{
->>>>>>> 0ecfebd2
 		.compatible = "renesas,r8a774c0-csi2",
 		.data = &rcar_csi2_info_r8a77990,
 	},
