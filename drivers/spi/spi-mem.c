// SPDX-License-Identifier: GPL-2.0+
/*
 * Copyright (C) 2018 Exceet Electronics GmbH
 * Copyright (C) 2018 Bootlin
 *
 * Author: Boris Brezillon <boris.brezillon@bootlin.com>
 */
#include <linux/dmaengine.h>
#include <linux/iopoll.h>
#include <linux/pm_runtime.h>
#include <linux/mtd/spi-nor.h>
#include <linux/spi/spi.h>
#include <linux/spi/spi-mem.h>

#include "internals.h"

#define SPI_MEM_MAX_BUSWIDTH		8

bool update_stripe(const struct spi_mem_op *op)
{
	if (op->cmd.opcode ==  SPINOR_OP_BE_4K ||
	    op->cmd.opcode ==  SPINOR_OP_BE_32K ||
	    op->cmd.opcode ==  SPINOR_OP_CHIP_ERASE ||
	    op->cmd.opcode ==  SPINOR_OP_SE ||
	    op->cmd.opcode ==  SPINOR_OP_BE_32K_4B ||
	    op->cmd.opcode ==  SPINOR_OP_SE_4B ||
	    op->cmd.opcode == SPINOR_OP_BE_4K_4B ||
	    op->cmd.opcode ==  SPINOR_OP_WRSR ||
	    op->cmd.opcode ==  SPINOR_OP_WREAR ||
	    op->cmd.opcode ==  SPINOR_OP_BRWR ||
	    (op->cmd.opcode ==  SPINOR_OP_WRSR2 && !op->addr.nbytes))
		return false;

	return true;
}
EXPORT_SYMBOL(update_stripe);

/**
 * spi_controller_dma_map_mem_op_data() - DMA-map the buffer attached to a
 *					  memory operation
 * @ctlr: the SPI controller requesting this dma_map()
 * @op: the memory operation containing the buffer to map
 * @sgt: a pointer to a non-initialized sg_table that will be filled by this
 *	 function
 *
 * Some controllers might want to do DMA on the data buffer embedded in @op.
 * This helper prepares everything for you and provides a ready-to-use
 * sg_table. This function is not intended to be called from spi drivers.
 * Only SPI controller drivers should use it.
 * Note that the caller must ensure the memory region pointed by
 * op->data.buf.{in,out} is DMA-able before calling this function.
 *
 * Return: 0 in case of success, a negative error code otherwise.
 */
int spi_controller_dma_map_mem_op_data(struct spi_controller *ctlr,
				       const struct spi_mem_op *op,
				       struct sg_table *sgt)
{
	struct device *dmadev;

	if (!op->data.nbytes)
		return -EINVAL;

	if (op->data.dir == SPI_MEM_DATA_OUT && ctlr->dma_tx)
		dmadev = ctlr->dma_tx->device->dev;
	else if (op->data.dir == SPI_MEM_DATA_IN && ctlr->dma_rx)
		dmadev = ctlr->dma_rx->device->dev;
	else
		dmadev = ctlr->dev.parent;

	if (!dmadev)
		return -EINVAL;

	return spi_map_buf(ctlr, dmadev, sgt, op->data.buf.in, op->data.nbytes,
			   op->data.dir == SPI_MEM_DATA_IN ?
			   DMA_FROM_DEVICE : DMA_TO_DEVICE);
}
EXPORT_SYMBOL_GPL(spi_controller_dma_map_mem_op_data);

/**
 * spi_controller_dma_unmap_mem_op_data() - DMA-unmap the buffer attached to a
 *					    memory operation
 * @ctlr: the SPI controller requesting this dma_unmap()
 * @op: the memory operation containing the buffer to unmap
 * @sgt: a pointer to an sg_table previously initialized by
 *	 spi_controller_dma_map_mem_op_data()
 *
 * Some controllers might want to do DMA on the data buffer embedded in @op.
 * This helper prepares things so that the CPU can access the
 * op->data.buf.{in,out} buffer again.
 *
 * This function is not intended to be called from SPI drivers. Only SPI
 * controller drivers should use it.
 *
 * This function should be called after the DMA operation has finished and is
 * only valid if the previous spi_controller_dma_map_mem_op_data() call
 * returned 0.
 *
 * Return: 0 in case of success, a negative error code otherwise.
 */
void spi_controller_dma_unmap_mem_op_data(struct spi_controller *ctlr,
					  const struct spi_mem_op *op,
					  struct sg_table *sgt)
{
	struct device *dmadev;

	if (!op->data.nbytes)
		return;

	if (op->data.dir == SPI_MEM_DATA_OUT && ctlr->dma_tx)
		dmadev = ctlr->dma_tx->device->dev;
	else if (op->data.dir == SPI_MEM_DATA_IN && ctlr->dma_rx)
		dmadev = ctlr->dma_rx->device->dev;
	else
		dmadev = ctlr->dev.parent;

	spi_unmap_buf(ctlr, dmadev, sgt,
		      op->data.dir == SPI_MEM_DATA_IN ?
		      DMA_FROM_DEVICE : DMA_TO_DEVICE);
}
EXPORT_SYMBOL_GPL(spi_controller_dma_unmap_mem_op_data);

static int spi_check_buswidth_req(struct spi_mem *mem, u8 buswidth, bool tx)
{
	u32 mode = mem->spi->mode;

	switch (buswidth) {
	case 1:
		return 0;

	case 2:
		if ((tx &&
		     (mode & (SPI_TX_DUAL | SPI_TX_QUAD | SPI_TX_OCTAL))) ||
		    (!tx &&
		     (mode & (SPI_RX_DUAL | SPI_RX_QUAD | SPI_RX_OCTAL))))
			return 0;

		break;

	case 4:
		if ((tx && (mode & (SPI_TX_QUAD | SPI_TX_OCTAL))) ||
		    (!tx && (mode & (SPI_RX_QUAD | SPI_RX_OCTAL))))
			return 0;

		break;

	case 8:
		if ((tx && (mode & SPI_TX_OCTAL)) ||
		    (!tx && (mode & SPI_RX_OCTAL)))
			return 0;

		break;

	default:
		break;
	}

	return -ENOTSUPP;
}

static bool spi_mem_check_buswidth(struct spi_mem *mem,
				   const struct spi_mem_op *op)
{
	if (spi_check_buswidth_req(mem, op->cmd.buswidth, true))
		return false;

	if (op->addr.nbytes &&
	    spi_check_buswidth_req(mem, op->addr.buswidth, true))
		return false;

	if (op->dummy.nbytes &&
	    spi_check_buswidth_req(mem, op->dummy.buswidth, true))
		return false;

	if (op->data.dir != SPI_MEM_NO_DATA &&
	    spi_check_buswidth_req(mem, op->data.buswidth,
				   op->data.dir == SPI_MEM_DATA_OUT))
		return false;

	return true;
}

bool spi_mem_dtr_supports_op(struct spi_mem *mem,
			     const struct spi_mem_op *op)
{
	if (op->cmd.nbytes != 2)
		return false;

	return spi_mem_check_buswidth(mem, op);
}
EXPORT_SYMBOL_GPL(spi_mem_dtr_supports_op);

bool spi_mem_default_supports_op(struct spi_mem *mem,
				 const struct spi_mem_op *op)
{
	if (op->cmd.dtr || op->addr.dtr || op->dummy.dtr || op->data.dtr)
		return false;

	if (op->cmd.nbytes != 1)
		return false;

	return spi_mem_check_buswidth(mem, op);
}
EXPORT_SYMBOL_GPL(spi_mem_default_supports_op);

static bool spi_mem_buswidth_is_valid(u8 buswidth)
{
	if (hweight8(buswidth) > 1 || buswidth > SPI_MEM_MAX_BUSWIDTH)
		return false;

	return true;
}

static int spi_mem_check_op(const struct spi_mem_op *op)
{
	if (!op->cmd.buswidth || !op->cmd.nbytes)
		return -EINVAL;

	if ((op->addr.nbytes && !op->addr.buswidth) ||
	    (op->dummy.nbytes && !op->dummy.buswidth) ||
	    (op->data.nbytes && !op->data.buswidth))
		return -EINVAL;

	if (!spi_mem_buswidth_is_valid(op->cmd.buswidth) ||
	    !spi_mem_buswidth_is_valid(op->addr.buswidth) ||
	    !spi_mem_buswidth_is_valid(op->dummy.buswidth) ||
	    !spi_mem_buswidth_is_valid(op->data.buswidth))
		return -EINVAL;

	return 0;
}

static bool spi_mem_internal_supports_op(struct spi_mem *mem,
					 const struct spi_mem_op *op)
{
	struct spi_controller *ctlr = mem->spi->controller;

	if (ctlr->mem_ops && ctlr->mem_ops->supports_op)
		return ctlr->mem_ops->supports_op(mem, op);

	return spi_mem_default_supports_op(mem, op);
}

/**
 * spi_mem_supports_op() - Check if a memory device and the controller it is
 *			   connected to support a specific memory operation
 * @mem: the SPI memory
 * @op: the memory operation to check
 *
 * Some controllers are only supporting Single or Dual IOs, others might only
 * support specific opcodes, or it can even be that the controller and device
 * both support Quad IOs but the hardware prevents you from using it because
 * only 2 IO lines are connected.
 *
 * This function checks whether a specific operation is supported.
 *
 * Return: true if @op is supported, false otherwise.
 */
bool spi_mem_supports_op(struct spi_mem *mem, const struct spi_mem_op *op)
{
	if (spi_mem_check_op(op))
		return false;

	return spi_mem_internal_supports_op(mem, op);
}
EXPORT_SYMBOL_GPL(spi_mem_supports_op);

static int spi_mem_access_start(struct spi_mem *mem)
{
	struct spi_controller *ctlr = mem->spi->controller;

	/*
	 * Flush the message queue before executing our SPI memory
	 * operation to prevent preemption of regular SPI transfers.
	 */
	spi_flush_queue(ctlr);

	if (ctlr->auto_runtime_pm) {
		int ret;

		ret = pm_runtime_get_sync(ctlr->dev.parent);
		if (ret < 0) {
			pm_runtime_put_noidle(ctlr->dev.parent);
			dev_err(&ctlr->dev, "Failed to power device: %d\n",
				ret);
			return ret;
		}
	}

	mutex_lock(&ctlr->bus_lock_mutex);
	mutex_lock(&ctlr->io_mutex);

	return 0;
}

static void spi_mem_access_end(struct spi_mem *mem)
{
	struct spi_controller *ctlr = mem->spi->controller;

	mutex_unlock(&ctlr->io_mutex);
	mutex_unlock(&ctlr->bus_lock_mutex);

	if (ctlr->auto_runtime_pm)
		pm_runtime_put(ctlr->dev.parent);
}

/**
 * spi_mem_exec_op() - Execute a memory operation
 * @mem: the SPI memory
 * @op: the memory operation to execute
 *
 * Executes a memory operation.
 *
 * This function first checks that @op is supported and then tries to execute
 * it.
 *
 * Return: 0 in case of success, a negative error code otherwise.
 */
int spi_mem_exec_op(struct spi_mem *mem, const struct spi_mem_op *op)
{
	unsigned int tmpbufsize, xferpos = 0, totalxferlen = 0;
	struct spi_controller *ctlr = mem->spi->controller;
	struct spi_transfer xfers[4] = { };
	struct spi_message msg;
	u8 *tmpbuf;
	int ret;

	ret = spi_mem_check_op(op);
	if (ret)
		return ret;

	if (!spi_mem_internal_supports_op(mem, op))
		return -ENOTSUPP;

	if (ctlr->mem_ops && !mem->spi->cs_gpiod) {
		ret = spi_mem_access_start(mem);
		if (ret)
			return ret;

		ret = ctlr->mem_ops->exec_op(mem, op);

		spi_mem_access_end(mem);

		/*
		 * Some controllers only optimize specific paths (typically the
		 * read path) and expect the core to use the regular SPI
		 * interface in other cases.
		 */
		if (!ret || ret != -ENOTSUPP)
			return ret;
	}

	tmpbufsize = op->cmd.nbytes + op->addr.nbytes + op->dummy.nbytes;

	/*
	 * Allocate a buffer to transmit the CMD, ADDR cycles with kmalloc() so
	 * we're guaranteed that this buffer is DMA-able, as required by the
	 * SPI layer.
	 */
	tmpbuf = kzalloc(tmpbufsize, GFP_KERNEL | GFP_DMA);
	if (!tmpbuf)
		return -ENOMEM;

	spi_message_init(&msg);

	tmpbuf[0] = op->cmd.opcode;
	xfers[xferpos].tx_buf = tmpbuf;
	xfers[xferpos].len = op->cmd.nbytes;
	xfers[xferpos].tx_nbits = op->cmd.buswidth;
	spi_message_add_tail(&xfers[xferpos], &msg);
	xferpos++;
	totalxferlen++;

	if (op->addr.nbytes) {
		int i;

		for (i = 0; i < op->addr.nbytes; i++)
			tmpbuf[i + 1] = op->addr.val >>
					(8 * (op->addr.nbytes - i - 1));

		xfers[xferpos].tx_buf = tmpbuf + 1;
		xfers[xferpos].len = op->addr.nbytes;
		xfers[xferpos].tx_nbits = op->addr.buswidth;
		spi_message_add_tail(&xfers[xferpos], &msg);
		xferpos++;
		totalxferlen += op->addr.nbytes;
	}

	if (op->dummy.nbytes) {
		memset(tmpbuf + op->addr.nbytes + 1, 0xff, op->dummy.nbytes);
		xfers[xferpos].tx_buf = tmpbuf + op->addr.nbytes + 1;
		xfers[xferpos].len = op->dummy.nbytes;
		xfers[xferpos].tx_nbits = op->dummy.buswidth;
<<<<<<< HEAD
		xfers[xferpos].dummy = op->dummy.nbytes * 8;
=======
		xfers[xferpos].dummy_data = 1;
>>>>>>> 8bb7eca9
		spi_message_add_tail(&xfers[xferpos], &msg);
		xferpos++;
		totalxferlen += op->dummy.nbytes;
	}

	if (op->data.nbytes) {
		if (op->data.dir == SPI_MEM_DATA_IN) {
			xfers[xferpos].rx_buf = op->data.buf.in;
			xfers[xferpos].rx_nbits = op->data.buswidth;
		} else {
			xfers[xferpos].tx_buf = op->data.buf.out;
			xfers[xferpos].tx_nbits = op->data.buswidth;
		}

		xfers[xferpos].stripe = update_stripe(op);
		xfers[xferpos].len = op->data.nbytes;
		spi_message_add_tail(&xfers[xferpos], &msg);
		xferpos++;
		totalxferlen += op->data.nbytes;
	}

	ret = spi_sync(mem->spi, &msg);

	kfree(tmpbuf);

	if (ret)
		return ret;

	if (msg.actual_length != totalxferlen)
		return -EIO;

	return 0;
}
EXPORT_SYMBOL_GPL(spi_mem_exec_op);

/**
 * spi_mem_get_name() - Return the SPI mem device name to be used by the
 *			upper layer if necessary
 * @mem: the SPI memory
 *
 * This function allows SPI mem users to retrieve the SPI mem device name.
 * It is useful if the upper layer needs to expose a custom name for
 * compatibility reasons.
 *
 * Return: a string containing the name of the memory device to be used
 *	   by the SPI mem user
 */
const char *spi_mem_get_name(struct spi_mem *mem)
{
	return mem->name;
}
EXPORT_SYMBOL_GPL(spi_mem_get_name);

/**
 * spi_mem_adjust_op_size() - Adjust the data size of a SPI mem operation to
 *			      match controller limitations
 * @mem: the SPI memory
 * @op: the operation to adjust
 *
 * Some controllers have FIFO limitations and must split a data transfer
 * operation into multiple ones, others require a specific alignment for
 * optimized accesses. This function allows SPI mem drivers to split a single
 * operation into multiple sub-operations when required.
 *
 * Return: a negative error code if the controller can't properly adjust @op,
 *	   0 otherwise. Note that @op->data.nbytes will be updated if @op
 *	   can't be handled in a single step.
 */
int spi_mem_adjust_op_size(struct spi_mem *mem, struct spi_mem_op *op)
{
	struct spi_controller *ctlr = mem->spi->controller;
	size_t len;

	if (ctlr->mem_ops && ctlr->mem_ops->adjust_op_size)
		return ctlr->mem_ops->adjust_op_size(mem, op);

	if (!ctlr->mem_ops || !ctlr->mem_ops->exec_op) {
		len = op->cmd.nbytes + op->addr.nbytes + op->dummy.nbytes;

		if (len > spi_max_transfer_size(mem->spi))
			return -EINVAL;

		op->data.nbytes = min3((size_t)op->data.nbytes,
				       spi_max_transfer_size(mem->spi),
				       spi_max_message_size(mem->spi) -
				       len);
		if (!op->data.nbytes)
			return -EINVAL;
	}

	return 0;
}
EXPORT_SYMBOL_GPL(spi_mem_adjust_op_size);

static ssize_t spi_mem_no_dirmap_read(struct spi_mem_dirmap_desc *desc,
				      u64 offs, size_t len, void *buf)
{
	struct spi_mem_op op = desc->info.op_tmpl;
	int ret;

	op.addr.val = desc->info.offset + offs;
	op.data.buf.in = buf;
	op.data.nbytes = len;
	ret = spi_mem_adjust_op_size(desc->mem, &op);
	if (ret)
		return ret;

	ret = spi_mem_exec_op(desc->mem, &op);
	if (ret)
		return ret;

	return op.data.nbytes;
}

static ssize_t spi_mem_no_dirmap_write(struct spi_mem_dirmap_desc *desc,
				       u64 offs, size_t len, const void *buf)
{
	struct spi_mem_op op = desc->info.op_tmpl;
	int ret;

	op.addr.val = desc->info.offset + offs;
	op.data.buf.out = buf;
	op.data.nbytes = len;
	ret = spi_mem_adjust_op_size(desc->mem, &op);
	if (ret)
		return ret;

	ret = spi_mem_exec_op(desc->mem, &op);
	if (ret)
		return ret;

	return op.data.nbytes;
}

/**
 * spi_mem_dirmap_create() - Create a direct mapping descriptor
 * @mem: SPI mem device this direct mapping should be created for
 * @info: direct mapping information
 *
 * This function is creating a direct mapping descriptor which can then be used
 * to access the memory using spi_mem_dirmap_read() or spi_mem_dirmap_write().
 * If the SPI controller driver does not support direct mapping, this function
 * falls back to an implementation using spi_mem_exec_op(), so that the caller
 * doesn't have to bother implementing a fallback on his own.
 *
 * Return: a valid pointer in case of success, and ERR_PTR() otherwise.
 */
struct spi_mem_dirmap_desc *
spi_mem_dirmap_create(struct spi_mem *mem,
		      const struct spi_mem_dirmap_info *info)
{
	struct spi_controller *ctlr = mem->spi->controller;
	struct spi_mem_dirmap_desc *desc;
	int ret = -ENOTSUPP;

	/* Make sure the number of address cycles is between 1 and 8 bytes. */
	if (!info->op_tmpl.addr.nbytes || info->op_tmpl.addr.nbytes > 8)
		return ERR_PTR(-EINVAL);

	/* data.dir should either be SPI_MEM_DATA_IN or SPI_MEM_DATA_OUT. */
	if (info->op_tmpl.data.dir == SPI_MEM_NO_DATA)
		return ERR_PTR(-EINVAL);

	desc = kzalloc(sizeof(*desc), GFP_KERNEL);
	if (!desc)
		return ERR_PTR(-ENOMEM);

	desc->mem = mem;
	desc->info = *info;
	if (ctlr->mem_ops && ctlr->mem_ops->dirmap_create)
		ret = ctlr->mem_ops->dirmap_create(desc);

	if (ret) {
		desc->nodirmap = true;
		if (!spi_mem_supports_op(desc->mem, &desc->info.op_tmpl))
			ret = -ENOTSUPP;
		else
			ret = 0;
	}

	if (ret) {
		kfree(desc);
		return ERR_PTR(ret);
	}

	return desc;
}
EXPORT_SYMBOL_GPL(spi_mem_dirmap_create);

/**
 * spi_mem_dirmap_destroy() - Destroy a direct mapping descriptor
 * @desc: the direct mapping descriptor to destroy
 *
 * This function destroys a direct mapping descriptor previously created by
 * spi_mem_dirmap_create().
 */
void spi_mem_dirmap_destroy(struct spi_mem_dirmap_desc *desc)
{
	struct spi_controller *ctlr = desc->mem->spi->controller;

	if (!desc->nodirmap && ctlr->mem_ops && ctlr->mem_ops->dirmap_destroy)
		ctlr->mem_ops->dirmap_destroy(desc);

	kfree(desc);
}
EXPORT_SYMBOL_GPL(spi_mem_dirmap_destroy);

static void devm_spi_mem_dirmap_release(struct device *dev, void *res)
{
	struct spi_mem_dirmap_desc *desc = *(struct spi_mem_dirmap_desc **)res;

	spi_mem_dirmap_destroy(desc);
}

/**
 * devm_spi_mem_dirmap_create() - Create a direct mapping descriptor and attach
 *				  it to a device
 * @dev: device the dirmap desc will be attached to
 * @mem: SPI mem device this direct mapping should be created for
 * @info: direct mapping information
 *
 * devm_ variant of the spi_mem_dirmap_create() function. See
 * spi_mem_dirmap_create() for more details.
 *
 * Return: a valid pointer in case of success, and ERR_PTR() otherwise.
 */
struct spi_mem_dirmap_desc *
devm_spi_mem_dirmap_create(struct device *dev, struct spi_mem *mem,
			   const struct spi_mem_dirmap_info *info)
{
	struct spi_mem_dirmap_desc **ptr, *desc;

	ptr = devres_alloc(devm_spi_mem_dirmap_release, sizeof(*ptr),
			   GFP_KERNEL);
	if (!ptr)
		return ERR_PTR(-ENOMEM);

	desc = spi_mem_dirmap_create(mem, info);
	if (IS_ERR(desc)) {
		devres_free(ptr);
	} else {
		*ptr = desc;
		devres_add(dev, ptr);
	}

	return desc;
}
EXPORT_SYMBOL_GPL(devm_spi_mem_dirmap_create);

static int devm_spi_mem_dirmap_match(struct device *dev, void *res, void *data)
{
	struct spi_mem_dirmap_desc **ptr = res;

	if (WARN_ON(!ptr || !*ptr))
		return 0;

	return *ptr == data;
}

/**
 * devm_spi_mem_dirmap_destroy() - Destroy a direct mapping descriptor attached
 *				   to a device
 * @dev: device the dirmap desc is attached to
 * @desc: the direct mapping descriptor to destroy
 *
 * devm_ variant of the spi_mem_dirmap_destroy() function. See
 * spi_mem_dirmap_destroy() for more details.
 */
void devm_spi_mem_dirmap_destroy(struct device *dev,
				 struct spi_mem_dirmap_desc *desc)
{
	devres_release(dev, devm_spi_mem_dirmap_release,
		       devm_spi_mem_dirmap_match, desc);
}
EXPORT_SYMBOL_GPL(devm_spi_mem_dirmap_destroy);

/**
 * spi_mem_dirmap_read() - Read data through a direct mapping
 * @desc: direct mapping descriptor
 * @offs: offset to start reading from. Note that this is not an absolute
 *	  offset, but the offset within the direct mapping which already has
 *	  its own offset
 * @len: length in bytes
 * @buf: destination buffer. This buffer must be DMA-able
 *
 * This function reads data from a memory device using a direct mapping
 * previously instantiated with spi_mem_dirmap_create().
 *
 * Return: the amount of data read from the memory device or a negative error
 * code. Note that the returned size might be smaller than @len, and the caller
 * is responsible for calling spi_mem_dirmap_read() again when that happens.
 */
ssize_t spi_mem_dirmap_read(struct spi_mem_dirmap_desc *desc,
			    u64 offs, size_t len, void *buf)
{
	struct spi_controller *ctlr = desc->mem->spi->controller;
	ssize_t ret;

	if (desc->info.op_tmpl.data.dir != SPI_MEM_DATA_IN)
		return -EINVAL;

	if (!len)
		return 0;

	if (desc->nodirmap) {
		ret = spi_mem_no_dirmap_read(desc, offs, len, buf);
	} else if (ctlr->mem_ops && ctlr->mem_ops->dirmap_read) {
		ret = spi_mem_access_start(desc->mem);
		if (ret)
			return ret;

		ret = ctlr->mem_ops->dirmap_read(desc, offs, len, buf);

		spi_mem_access_end(desc->mem);
	} else {
		ret = -ENOTSUPP;
	}

	return ret;
}
EXPORT_SYMBOL_GPL(spi_mem_dirmap_read);

/**
 * spi_mem_dirmap_write() - Write data through a direct mapping
 * @desc: direct mapping descriptor
 * @offs: offset to start writing from. Note that this is not an absolute
 *	  offset, but the offset within the direct mapping which already has
 *	  its own offset
 * @len: length in bytes
 * @buf: source buffer. This buffer must be DMA-able
 *
 * This function writes data to a memory device using a direct mapping
 * previously instantiated with spi_mem_dirmap_create().
 *
 * Return: the amount of data written to the memory device or a negative error
 * code. Note that the returned size might be smaller than @len, and the caller
 * is responsible for calling spi_mem_dirmap_write() again when that happens.
 */
ssize_t spi_mem_dirmap_write(struct spi_mem_dirmap_desc *desc,
			     u64 offs, size_t len, const void *buf)
{
	struct spi_controller *ctlr = desc->mem->spi->controller;
	ssize_t ret;

	if (desc->info.op_tmpl.data.dir != SPI_MEM_DATA_OUT)
		return -EINVAL;

	if (!len)
		return 0;

	if (desc->nodirmap) {
		ret = spi_mem_no_dirmap_write(desc, offs, len, buf);
	} else if (ctlr->mem_ops && ctlr->mem_ops->dirmap_write) {
		ret = spi_mem_access_start(desc->mem);
		if (ret)
			return ret;

		ret = ctlr->mem_ops->dirmap_write(desc, offs, len, buf);

		spi_mem_access_end(desc->mem);
	} else {
		ret = -ENOTSUPP;
	}

	return ret;
}
EXPORT_SYMBOL_GPL(spi_mem_dirmap_write);

static inline struct spi_mem_driver *to_spi_mem_drv(struct device_driver *drv)
{
	return container_of(drv, struct spi_mem_driver, spidrv.driver);
}

static int spi_mem_read_status(struct spi_mem *mem,
			       const struct spi_mem_op *op,
			       u16 *status)
{
	const u8 *bytes = (u8 *)op->data.buf.in;
	int ret;

	ret = spi_mem_exec_op(mem, op);
	if (ret)
		return ret;

	if (op->data.nbytes > 1)
		*status = ((u16)bytes[0] << 8) | bytes[1];
	else
		*status = bytes[0];

	return 0;
}

/**
 * spi_mem_poll_status() - Poll memory device status
 * @mem: SPI memory device
 * @op: the memory operation to execute
 * @mask: status bitmask to ckeck
 * @match: (status & mask) expected value
 * @initial_delay_us: delay in us before starting to poll
 * @polling_delay_us: time to sleep between reads in us
 * @timeout_ms: timeout in milliseconds
 *
 * This function polls a status register and returns when
 * (status & mask) == match or when the timeout has expired.
 *
 * Return: 0 in case of success, -ETIMEDOUT in case of error,
 *         -EOPNOTSUPP if not supported.
 */
int spi_mem_poll_status(struct spi_mem *mem,
			const struct spi_mem_op *op,
			u16 mask, u16 match,
			unsigned long initial_delay_us,
			unsigned long polling_delay_us,
			u16 timeout_ms)
{
	struct spi_controller *ctlr = mem->spi->controller;
	int ret = -EOPNOTSUPP;
	int read_status_ret;
	u16 status;

	if (op->data.nbytes < 1 || op->data.nbytes > 2 ||
	    op->data.dir != SPI_MEM_DATA_IN)
		return -EINVAL;

	if (ctlr->mem_ops && ctlr->mem_ops->poll_status) {
		ret = spi_mem_access_start(mem);
		if (ret)
			return ret;

		ret = ctlr->mem_ops->poll_status(mem, op, mask, match,
						 initial_delay_us, polling_delay_us,
						 timeout_ms);

		spi_mem_access_end(mem);
	}

	if (ret == -EOPNOTSUPP) {
		if (!spi_mem_supports_op(mem, op))
			return ret;

		if (initial_delay_us < 10)
			udelay(initial_delay_us);
		else
			usleep_range((initial_delay_us >> 2) + 1,
				     initial_delay_us);

		ret = read_poll_timeout(spi_mem_read_status, read_status_ret,
					(read_status_ret || ((status) & mask) == match),
					polling_delay_us, timeout_ms * 1000, false, mem,
					op, &status);
		if (read_status_ret)
			return read_status_ret;
	}

	return ret;
}
EXPORT_SYMBOL_GPL(spi_mem_poll_status);

static int spi_mem_probe(struct spi_device *spi)
{
	struct spi_mem_driver *memdrv = to_spi_mem_drv(spi->dev.driver);
	struct spi_controller *ctlr = spi->controller;
	struct spi_mem *mem;

	mem = devm_kzalloc(&spi->dev, sizeof(*mem), GFP_KERNEL);
	if (!mem)
		return -ENOMEM;

	mem->spi = spi;

	if (ctlr->mem_ops && ctlr->mem_ops->get_name)
		mem->name = ctlr->mem_ops->get_name(mem);
	else
		mem->name = dev_name(&spi->dev);

	if (IS_ERR_OR_NULL(mem->name))
		return PTR_ERR_OR_ZERO(mem->name);

	spi_set_drvdata(spi, mem);

	return memdrv->probe(mem);
}

static int spi_mem_remove(struct spi_device *spi)
{
	struct spi_mem_driver *memdrv = to_spi_mem_drv(spi->dev.driver);
	struct spi_mem *mem = spi_get_drvdata(spi);

	if (memdrv->remove)
		return memdrv->remove(mem);

	return 0;
}

static void spi_mem_shutdown(struct spi_device *spi)
{
	struct spi_mem_driver *memdrv = to_spi_mem_drv(spi->dev.driver);
	struct spi_mem *mem = spi_get_drvdata(spi);

	if (memdrv->shutdown)
		memdrv->shutdown(mem);
}

/**
 * spi_mem_driver_register_with_owner() - Register a SPI memory driver
 * @memdrv: the SPI memory driver to register
 * @owner: the owner of this driver
 *
 * Registers a SPI memory driver.
 *
 * Return: 0 in case of success, a negative error core otherwise.
 */

int spi_mem_driver_register_with_owner(struct spi_mem_driver *memdrv,
				       struct module *owner)
{
	memdrv->spidrv.probe = spi_mem_probe;
	memdrv->spidrv.remove = spi_mem_remove;
	memdrv->spidrv.shutdown = spi_mem_shutdown;

	return __spi_register_driver(owner, &memdrv->spidrv);
}
EXPORT_SYMBOL_GPL(spi_mem_driver_register_with_owner);

/**
 * spi_mem_driver_unregister() - Unregister a SPI memory driver
 * @memdrv: the SPI memory driver to unregister
 *
 * Unregisters a SPI memory driver.
 */
void spi_mem_driver_unregister(struct spi_mem_driver *memdrv)
{
	spi_unregister_driver(&memdrv->spidrv);
}
EXPORT_SYMBOL_GPL(spi_mem_driver_unregister);<|MERGE_RESOLUTION|>--- conflicted
+++ resolved
@@ -391,11 +391,8 @@
 		xfers[xferpos].tx_buf = tmpbuf + op->addr.nbytes + 1;
 		xfers[xferpos].len = op->dummy.nbytes;
 		xfers[xferpos].tx_nbits = op->dummy.buswidth;
-<<<<<<< HEAD
 		xfers[xferpos].dummy = op->dummy.nbytes * 8;
-=======
 		xfers[xferpos].dummy_data = 1;
->>>>>>> 8bb7eca9
 		spi_message_add_tail(&xfers[xferpos], &msg);
 		xferpos++;
 		totalxferlen += op->dummy.nbytes;
