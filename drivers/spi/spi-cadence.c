// SPDX-License-Identifier: GPL-2.0-or-later
/*
 * Cadence SPI controller driver (master mode only)
 *
 * Copyright (C) 2008 - 2014 Xilinx, Inc.
 *
 * based on Blackfin On-Chip SPI Driver (spi_bfin5xx.c)
 */

#include <linux/clk.h>
#include <linux/delay.h>
#include <linux/gpio/consumer.h>
#include <linux/interrupt.h>
#include <linux/io.h>
#include <linux/module.h>
#include <linux/of_irq.h>
#include <linux/of_address.h>
#include <linux/platform_device.h>
#include <linux/pm_runtime.h>
#include <linux/spi/spi.h>

/* Name of this driver */
#define CDNS_SPI_NAME		"cdns-spi"

/* Register offset definitions */
#define CDNS_SPI_CR	0x00 /* Configuration  Register, RW */
#define CDNS_SPI_ISR	0x04 /* Interrupt Status Register, RO */
#define CDNS_SPI_IER	0x08 /* Interrupt Enable Register, WO */
#define CDNS_SPI_IDR	0x0c /* Interrupt Disable Register, WO */
#define CDNS_SPI_IMR	0x10 /* Interrupt Enabled Mask Register, RO */
#define CDNS_SPI_ER	0x14 /* Enable/Disable Register, RW */
#define CDNS_SPI_DR	0x18 /* Delay Register, RW */
#define CDNS_SPI_TXD	0x1C /* Data Transmit Register, WO */
#define CDNS_SPI_RXD	0x20 /* Data Receive Register, RO */
#define CDNS_SPI_SICR	0x24 /* Slave Idle Count Register, RW */
#define CDNS_SPI_THLD	0x28 /* Transmit FIFO Watermark Register,RW */

#define SPI_AUTOSUSPEND_TIMEOUT		3000
/*
 * SPI Configuration Register bit Masks
 *
 * This register contains various control bits that affect the operation
 * of the SPI controller
 */
#define CDNS_SPI_CR_MANSTRT	0x00010000 /* Manual TX Start */
#define CDNS_SPI_CR_CPHA		0x00000004 /* Clock Phase Control */
#define CDNS_SPI_CR_CPOL		0x00000002 /* Clock Polarity Control */
#define CDNS_SPI_CR_SSCTRL		0x00003C00 /* Slave Select Mask */
#define CDNS_SPI_CR_PERI_SEL	0x00000200 /* Peripheral Select Decode */
#define CDNS_SPI_CR_BAUD_DIV	0x00000038 /* Baud Rate Divisor Mask */
#define CDNS_SPI_CR_MSTREN		0x00000001 /* Master Enable Mask */
#define CDNS_SPI_CR_MANSTRTEN	0x00008000 /* Manual TX Enable Mask */
#define CDNS_SPI_CR_SSFORCE	0x00004000 /* Manual SS Enable Mask */
#define CDNS_SPI_CR_BAUD_DIV_4	0x00000008 /* Default Baud Div Mask */
#define CDNS_SPI_CR_DEFAULT	(CDNS_SPI_CR_MSTREN | \
					CDNS_SPI_CR_SSCTRL | \
					CDNS_SPI_CR_SSFORCE | \
					CDNS_SPI_CR_BAUD_DIV_4)

/*
 * SPI Configuration Register - Baud rate and slave select
 *
 * These are the values used in the calculation of baud rate divisor and
 * setting the slave select.
 */

#define CDNS_SPI_BAUD_DIV_MAX		7 /* Baud rate divisor maximum */
#define CDNS_SPI_BAUD_DIV_MIN		1 /* Baud rate divisor minimum */
#define CDNS_SPI_BAUD_DIV_SHIFT		3 /* Baud rate divisor shift in CR */
#define CDNS_SPI_SS_SHIFT		10 /* Slave Select field shift in CR */
#define CDNS_SPI_SS0			0x1 /* Slave Select zero */
#define CDNS_SPI_NOSS			0xF /* No Slave select */

/*
 * SPI Interrupt Registers bit Masks
 *
 * All the four interrupt registers (Status/Mask/Enable/Disable) have the same
 * bit definitions.
 */
#define CDNS_SPI_IXR_TXOW	0x00000004 /* SPI TX FIFO Overwater */
#define CDNS_SPI_IXR_MODF	0x00000002 /* SPI Mode Fault */
#define CDNS_SPI_IXR_RXNEMTY 0x00000010 /* SPI RX FIFO Not Empty */
#define CDNS_SPI_IXR_DEFAULT	(CDNS_SPI_IXR_TXOW | \
					CDNS_SPI_IXR_MODF)
#define CDNS_SPI_IXR_TXFULL	0x00000008 /* SPI TX Full */
#define CDNS_SPI_IXR_ALL	0x0000007F /* SPI all interrupts */

/*
 * SPI Enable Register bit Masks
 *
 * This register is used to enable or disable the SPI controller
 */
#define CDNS_SPI_ER_ENABLE	0x00000001 /* SPI Enable Bit Mask */
#define CDNS_SPI_ER_DISABLE	0x0 /* SPI Disable Bit Mask */

/* Default number of chip select lines */
#define CDNS_SPI_DEFAULT_NUM_CS		4

/**
 * struct cdns_spi - This definition defines spi driver instance
 * @regs:		Virtual address of the SPI controller registers
 * @ref_clk:		Pointer to the peripheral clock
 * @pclk:		Pointer to the APB clock
 * @speed_hz:		Current SPI bus clock speed in Hz
 * @txbuf:		Pointer	to the TX buffer
 * @rxbuf:		Pointer to the RX buffer
 * @tx_bytes:		Number of bytes left to transfer
 * @rx_bytes:		Number of bytes requested
 * @dev_busy:		Device busy flag
 * @is_decoded_cs:	Flag for decoder property set or not
 * @tx_fifo_depth:	Depth of the TX FIFO
 */
struct cdns_spi {
	void __iomem *regs;
	struct clk *ref_clk;
	struct clk *pclk;
	unsigned int clk_rate;
	u32 speed_hz;
	const u8 *txbuf;
	u8 *rxbuf;
	int tx_bytes;
	int rx_bytes;
	u8 dev_busy;
	u32 is_decoded_cs;
	unsigned int tx_fifo_depth;
};

/* Macros for the SPI controller read/write */
static inline u32 cdns_spi_read(struct cdns_spi *xspi, u32 offset)
{
	return readl_relaxed(xspi->regs + offset);
}

static inline void cdns_spi_write(struct cdns_spi *xspi, u32 offset, u32 val)
{
	writel_relaxed(val, xspi->regs + offset);
}

/**
 * cdns_spi_init_hw - Initialize the hardware and configure the SPI controller
 * @xspi:	Pointer to the cdns_spi structure
 *
 * On reset the SPI controller is configured to be in master mode, baud rate
 * divisor is set to 4, threshold value for TX FIFO not full interrupt is set
 * to 1 and size of the word to be transferred as 8 bit.
 * This function initializes the SPI controller to disable and clear all the
 * interrupts, enable manual slave select and manual start, deselect all the
 * chip select lines, and enable the SPI controller.
 */
static void cdns_spi_init_hw(struct cdns_spi *xspi)
{
	u32 ctrl_reg = CDNS_SPI_CR_DEFAULT;

	if (xspi->is_decoded_cs)
		ctrl_reg |= CDNS_SPI_CR_PERI_SEL;

	cdns_spi_write(xspi, CDNS_SPI_ER, CDNS_SPI_ER_DISABLE);
	cdns_spi_write(xspi, CDNS_SPI_IDR, CDNS_SPI_IXR_ALL);

	/* Clear the RX FIFO */
	while (cdns_spi_read(xspi, CDNS_SPI_ISR) & CDNS_SPI_IXR_RXNEMTY)
		cdns_spi_read(xspi, CDNS_SPI_RXD);

	cdns_spi_write(xspi, CDNS_SPI_ISR, CDNS_SPI_IXR_ALL);
	cdns_spi_write(xspi, CDNS_SPI_CR, ctrl_reg);
	cdns_spi_write(xspi, CDNS_SPI_ER, CDNS_SPI_ER_ENABLE);
}

/**
 * cdns_spi_chipselect - Select or deselect the chip select line
 * @spi:	Pointer to the spi_device structure
 * @is_high:	Select(0) or deselect (1) the chip select line
 */
static void cdns_spi_chipselect(struct spi_device *spi, bool is_high)
{
	struct cdns_spi *xspi = spi_master_get_devdata(spi->master);
	u32 ctrl_reg;

	ctrl_reg = cdns_spi_read(xspi, CDNS_SPI_CR);

	if (is_high) {
		/* Deselect the slave */
		ctrl_reg |= CDNS_SPI_CR_SSCTRL;
	} else {
		/* Select the slave */
		ctrl_reg &= ~CDNS_SPI_CR_SSCTRL;
		if (!(xspi->is_decoded_cs))
			ctrl_reg |= ((~(CDNS_SPI_SS0 << spi->chip_select)) <<
				     CDNS_SPI_SS_SHIFT) &
				     CDNS_SPI_CR_SSCTRL;
		else
			ctrl_reg |= (spi->chip_select << CDNS_SPI_SS_SHIFT) &
				     CDNS_SPI_CR_SSCTRL;
	}

	cdns_spi_write(xspi, CDNS_SPI_CR, ctrl_reg);
}

/**
 * cdns_spi_config_clock_mode - Sets clock polarity and phase
 * @spi:	Pointer to the spi_device structure
 *
 * Sets the requested clock polarity and phase.
 */
static void cdns_spi_config_clock_mode(struct spi_device *spi)
{
	struct cdns_spi *xspi = spi_master_get_devdata(spi->master);
	u32 ctrl_reg, new_ctrl_reg;

	new_ctrl_reg = cdns_spi_read(xspi, CDNS_SPI_CR);
	ctrl_reg = new_ctrl_reg;

	/* Set the SPI clock phase and clock polarity */
	new_ctrl_reg &= ~(CDNS_SPI_CR_CPHA | CDNS_SPI_CR_CPOL);
	if (spi->mode & SPI_CPHA)
		new_ctrl_reg |= CDNS_SPI_CR_CPHA;
	if (spi->mode & SPI_CPOL)
		new_ctrl_reg |= CDNS_SPI_CR_CPOL;

	if (new_ctrl_reg != ctrl_reg) {
		/*
		 * Just writing the CR register does not seem to apply the clock
		 * setting changes. This is problematic when changing the clock
		 * polarity as it will cause the SPI slave to see spurious clock
		 * transitions. To workaround the issue toggle the ER register.
		 */
		cdns_spi_write(xspi, CDNS_SPI_ER, CDNS_SPI_ER_DISABLE);
		cdns_spi_write(xspi, CDNS_SPI_CR, new_ctrl_reg);
		cdns_spi_write(xspi, CDNS_SPI_ER, CDNS_SPI_ER_ENABLE);
	}
}

/**
 * cdns_spi_config_clock_freq - Sets clock frequency
 * @spi:	Pointer to the spi_device structure
 * @transfer:	Pointer to the spi_transfer structure which provides
 *		information about next transfer setup parameters
 *
 * Sets the requested clock frequency.
 * Note: If the requested frequency is not an exact match with what can be
 * obtained using the prescalar value the driver sets the clock frequency which
 * is lower than the requested frequency (maximum lower) for the transfer. If
 * the requested frequency is higher or lower than that is supported by the SPI
 * controller the driver will set the highest or lowest frequency supported by
 * controller.
 */
static void cdns_spi_config_clock_freq(struct spi_device *spi,
				       struct spi_transfer *transfer)
{
	struct cdns_spi *xspi = spi_master_get_devdata(spi->master);
	u32 ctrl_reg, baud_rate_val;
	unsigned long frequency;

	frequency = xspi->clk_rate;

	ctrl_reg = cdns_spi_read(xspi, CDNS_SPI_CR);

	/* Set the clock frequency */
	if (xspi->speed_hz != transfer->speed_hz) {
		/* first valid value is 1 */
		baud_rate_val = CDNS_SPI_BAUD_DIV_MIN;
		while ((baud_rate_val < CDNS_SPI_BAUD_DIV_MAX) &&
		       (frequency / (2 << baud_rate_val)) > transfer->speed_hz)
			baud_rate_val++;

		ctrl_reg &= ~CDNS_SPI_CR_BAUD_DIV;
		ctrl_reg |= baud_rate_val << CDNS_SPI_BAUD_DIV_SHIFT;

		xspi->speed_hz = frequency / (2 << baud_rate_val);
	}
	cdns_spi_write(xspi, CDNS_SPI_CR, ctrl_reg);
}

/**
 * cdns_spi_setup_transfer - Configure SPI controller for specified transfer
 * @spi:	Pointer to the spi_device structure
 * @transfer:	Pointer to the spi_transfer structure which provides
 *		information about next transfer setup parameters
 *
 * Sets the operational mode of SPI controller for the next SPI transfer and
 * sets the requested clock frequency.
 *
 * Return:	Always 0
 */
static int cdns_spi_setup_transfer(struct spi_device *spi,
				   struct spi_transfer *transfer)
{
	struct cdns_spi *xspi = spi_master_get_devdata(spi->master);

	cdns_spi_config_clock_freq(spi, transfer);

	dev_dbg(&spi->dev, "%s, mode %d, %u bits/w, %u clock speed\n",
		__func__, spi->mode, spi->bits_per_word,
		xspi->speed_hz);

	return 0;
}

/**
 * cdns_spi_fill_tx_fifo - Fills the TX FIFO with as many bytes as possible
 * @xspi:	Pointer to the cdns_spi structure
 */
static void cdns_spi_fill_tx_fifo(struct cdns_spi *xspi)
{
	unsigned long trans_cnt = 0;

	while ((trans_cnt < xspi->tx_fifo_depth) &&
	       (xspi->tx_bytes > 0)) {

		/* When xspi in busy condition, bytes may send failed,
		 * then spi control did't work thoroughly, add one byte delay
		 */
		if (cdns_spi_read(xspi, CDNS_SPI_ISR) &
		    CDNS_SPI_IXR_TXFULL)
			udelay(10);

		if (xspi->txbuf)
			cdns_spi_write(xspi, CDNS_SPI_TXD, *xspi->txbuf++);
		else
			cdns_spi_write(xspi, CDNS_SPI_TXD, 0);

		xspi->tx_bytes--;
		trans_cnt++;
	}
}

/**
 * cdns_spi_irq - Interrupt service routine of the SPI controller
 * @irq:	IRQ number
 * @dev_id:	Pointer to the xspi structure
 *
 * This function handles TX empty and Mode Fault interrupts only.
 * On TX empty interrupt this function reads the received data from RX FIFO and
 * fills the TX FIFO if there is any data remaining to be transferred.
 * On Mode Fault interrupt this function indicates that transfer is completed,
 * the SPI subsystem will identify the error as the remaining bytes to be
 * transferred is non-zero.
 *
 * Return:	IRQ_HANDLED when handled; IRQ_NONE otherwise.
 */
static irqreturn_t cdns_spi_irq(int irq, void *dev_id)
{
	struct spi_master *master = dev_id;
	struct cdns_spi *xspi = spi_master_get_devdata(master);
<<<<<<< HEAD
	u32 intr_status;
	irqreturn_t status;
=======
	irqreturn_t status;
	u32 intr_status;
>>>>>>> d82b0891

	status = IRQ_NONE;
	intr_status = cdns_spi_read(xspi, CDNS_SPI_ISR);
	cdns_spi_write(xspi, CDNS_SPI_ISR, intr_status);

	if (intr_status & CDNS_SPI_IXR_MODF) {
		/* Indicate that transfer is completed, the SPI subsystem will
		 * identify the error as the remaining bytes to be
		 * transferred is non-zero
		 */
		cdns_spi_write(xspi, CDNS_SPI_IDR, CDNS_SPI_IXR_DEFAULT);
		spi_finalize_current_transfer(master);
		status = IRQ_HANDLED;
	} else if (intr_status & CDNS_SPI_IXR_TXOW) {
		unsigned long trans_cnt;

		trans_cnt = xspi->rx_bytes - xspi->tx_bytes;

		/* Read out the data from the RX FIFO */
		while (trans_cnt) {
			u8 data;

			data = cdns_spi_read(xspi, CDNS_SPI_RXD);
			if (xspi->rxbuf)
				*xspi->rxbuf++ = data;

			xspi->rx_bytes--;
			trans_cnt--;
		}

		if (xspi->tx_bytes) {
			/* There is more data to send */
			cdns_spi_fill_tx_fifo(xspi);
		} else {
			/* Transfer is completed */
			cdns_spi_write(xspi, CDNS_SPI_IDR,
				       CDNS_SPI_IXR_DEFAULT);
			spi_finalize_current_transfer(master);
		}
		status = IRQ_HANDLED;
	}

	return status;
}

static int cdns_prepare_message(struct spi_master *master,
				struct spi_message *msg)
{
	cdns_spi_config_clock_mode(msg->spi);
	return 0;
}

/**
 * cdns_transfer_one - Initiates the SPI transfer
 * @master:	Pointer to spi_master structure
 * @spi:	Pointer to the spi_device structure
 * @transfer:	Pointer to the spi_transfer structure which provides
 *		information about next transfer parameters
 *
 * This function fills the TX FIFO, starts the SPI transfer and
 * returns a positive transfer count so that core will wait for completion.
 *
 * Return:	Number of bytes transferred in the last transfer
 */
static int cdns_transfer_one(struct spi_master *master,
			     struct spi_device *spi,
			     struct spi_transfer *transfer)
{
	struct cdns_spi *xspi = spi_master_get_devdata(master);

	xspi->txbuf = transfer->tx_buf;
	xspi->rxbuf = transfer->rx_buf;
	xspi->tx_bytes = transfer->len;
	xspi->rx_bytes = transfer->len;

	cdns_spi_setup_transfer(spi, transfer);
	cdns_spi_fill_tx_fifo(xspi);
	spi_transfer_delay_exec(transfer);

	cdns_spi_write(xspi, CDNS_SPI_IER, CDNS_SPI_IXR_DEFAULT);
	return transfer->len;
}

/**
 * cdns_prepare_transfer_hardware - Prepares hardware for transfer.
 * @master:	Pointer to the spi_master structure which provides
 *		information about the controller.
 *
 * This function enables SPI master controller.
 *
 * Return:	0 always
 */
static int cdns_prepare_transfer_hardware(struct spi_master *master)
{
	struct cdns_spi *xspi = spi_master_get_devdata(master);

	cdns_spi_write(xspi, CDNS_SPI_ER, CDNS_SPI_ER_ENABLE);

	return 0;
}

/**
 * cdns_unprepare_transfer_hardware - Relaxes hardware after transfer
 * @master:	Pointer to the spi_master structure which provides
 *		information about the controller.
 *
 * This function disables the SPI master controller when no slave selected.
 *
 * Return:	0 always
 */
static int cdns_unprepare_transfer_hardware(struct spi_master *master)
{
	struct cdns_spi *xspi = spi_master_get_devdata(master);
	u32 ctrl_reg;

	/* Disable the SPI if slave is deselected */
	ctrl_reg = cdns_spi_read(xspi, CDNS_SPI_CR);
	ctrl_reg = (ctrl_reg & CDNS_SPI_CR_SSCTRL) >>  CDNS_SPI_SS_SHIFT;
	if (ctrl_reg == CDNS_SPI_NOSS)
		cdns_spi_write(xspi, CDNS_SPI_ER, CDNS_SPI_ER_DISABLE);

	return 0;
}

/**
 * cdns_spi_detect_fifo_depth - Detect the FIFO depth of the hardware
 * @xspi:	Pointer to the cdns_spi structure
 *
 * The depth of the TX FIFO is a synthesis configuration parameter of the SPI
 * IP. The FIFO threshold register is sized so that its maximum value can be the
 * FIFO size - 1. This is used to detect the size of the FIFO.
 */
static void cdns_spi_detect_fifo_depth(struct cdns_spi *xspi)
{
	/* The MSBs will get truncated giving us the size of the FIFO */
	cdns_spi_write(xspi, CDNS_SPI_THLD, 0xffff);
	xspi->tx_fifo_depth = cdns_spi_read(xspi, CDNS_SPI_THLD) + 1;

	/* Reset to default */
	cdns_spi_write(xspi, CDNS_SPI_THLD, 0x1);
}

/**
 * cdns_spi_probe - Probe method for the SPI driver
 * @pdev:	Pointer to the platform_device structure
 *
 * This function initializes the driver data structures and the hardware.
 *
 * Return:	0 on success and error value on error
 */
static int cdns_spi_probe(struct platform_device *pdev)
{
	int ret = 0, irq;
	struct spi_master *master;
	struct cdns_spi *xspi;
	u32 num_cs;

	master = spi_alloc_master(&pdev->dev, sizeof(*xspi));
	if (!master)
		return -ENOMEM;

	xspi = spi_master_get_devdata(master);
	master->dev.of_node = pdev->dev.of_node;
	platform_set_drvdata(pdev, master);

	xspi->regs = devm_platform_ioremap_resource(pdev, 0);
	if (IS_ERR(xspi->regs)) {
		ret = PTR_ERR(xspi->regs);
		goto remove_master;
	}

	xspi->pclk = devm_clk_get(&pdev->dev, "pclk");
	if (IS_ERR(xspi->pclk)) {
		dev_err(&pdev->dev, "pclk clock not found.\n");
		ret = PTR_ERR(xspi->pclk);
		goto remove_master;
	}

	xspi->ref_clk = devm_clk_get(&pdev->dev, "ref_clk");
	if (IS_ERR(xspi->ref_clk)) {
		dev_err(&pdev->dev, "ref_clk clock not found.\n");
		ret = PTR_ERR(xspi->ref_clk);
		goto remove_master;
	}

	ret = clk_prepare_enable(xspi->pclk);
	if (ret) {
		dev_err(&pdev->dev, "Unable to enable APB clock.\n");
		goto remove_master;
	}

	ret = clk_prepare_enable(xspi->ref_clk);
	if (ret) {
		dev_err(&pdev->dev, "Unable to enable device clock.\n");
		goto clk_dis_apb;
	}

	pm_runtime_use_autosuspend(&pdev->dev);
	pm_runtime_set_autosuspend_delay(&pdev->dev, SPI_AUTOSUSPEND_TIMEOUT);
	pm_runtime_get_noresume(&pdev->dev);
	pm_runtime_set_active(&pdev->dev);
	pm_runtime_enable(&pdev->dev);

	ret = of_property_read_u32(pdev->dev.of_node, "num-cs", &num_cs);
	if (ret < 0)
		master->num_chipselect = CDNS_SPI_DEFAULT_NUM_CS;
	else
		master->num_chipselect = num_cs;

	ret = of_property_read_u32(pdev->dev.of_node, "is-decoded-cs",
				   &xspi->is_decoded_cs);
	if (ret < 0)
		xspi->is_decoded_cs = 0;

	cdns_spi_detect_fifo_depth(xspi);

	/* SPI controller initializations */
	cdns_spi_init_hw(xspi);

	irq = platform_get_irq(pdev, 0);
	if (irq <= 0) {
		ret = -ENXIO;
		goto clk_dis_all;
	}

	ret = devm_request_irq(&pdev->dev, irq, cdns_spi_irq,
			       0, pdev->name, master);
	if (ret != 0) {
		ret = -ENXIO;
		dev_err(&pdev->dev, "request_irq failed\n");
		goto clk_dis_all;
	}

	master->use_gpio_descriptors = true;
	master->prepare_transfer_hardware = cdns_prepare_transfer_hardware;
	master->prepare_message = cdns_prepare_message;
	master->transfer_one = cdns_transfer_one;
	master->unprepare_transfer_hardware = cdns_unprepare_transfer_hardware;
	master->set_cs = cdns_spi_chipselect;
	master->auto_runtime_pm = true;
	master->mode_bits = SPI_CPOL | SPI_CPHA | SPI_CS_HIGH;

	xspi->clk_rate = clk_get_rate(xspi->ref_clk);
	/* Set to default valid value */
	master->max_speed_hz = xspi->clk_rate / 4;
	xspi->speed_hz = master->max_speed_hz;

	master->bits_per_word_mask = SPI_BPW_MASK(8);

	pm_runtime_mark_last_busy(&pdev->dev);
	pm_runtime_put_autosuspend(&pdev->dev);

	ret = spi_register_master(master);
	if (ret) {
		dev_err(&pdev->dev, "spi_register_master failed\n");
		goto clk_dis_all;
	}

	return ret;

clk_dis_all:
	pm_runtime_set_suspended(&pdev->dev);
	pm_runtime_disable(&pdev->dev);
	clk_disable_unprepare(xspi->ref_clk);
clk_dis_apb:
	clk_disable_unprepare(xspi->pclk);
remove_master:
	spi_master_put(master);
	return ret;
}

/**
 * cdns_spi_remove - Remove method for the SPI driver
 * @pdev:	Pointer to the platform_device structure
 *
 * This function is called if a device is physically removed from the system or
 * if the driver module is being unloaded. It frees all resources allocated to
 * the device.
 *
 * Return:	0 on success and error value on error
 */
static int cdns_spi_remove(struct platform_device *pdev)
{
	struct spi_master *master = platform_get_drvdata(pdev);
	struct cdns_spi *xspi = spi_master_get_devdata(master);

	cdns_spi_write(xspi, CDNS_SPI_ER, CDNS_SPI_ER_DISABLE);

	clk_disable_unprepare(xspi->ref_clk);
	clk_disable_unprepare(xspi->pclk);
	pm_runtime_set_suspended(&pdev->dev);
	pm_runtime_disable(&pdev->dev);

	spi_unregister_master(master);

	return 0;
}

/**
 * cdns_spi_suspend - Suspend method for the SPI driver
 * @dev:	Address of the platform_device structure
 *
 * This function disables the SPI controller and
 * changes the driver state to "suspend"
 *
 * Return:	0 on success and error value on error
 */
static int __maybe_unused cdns_spi_suspend(struct device *dev)
{
	struct spi_master *master = dev_get_drvdata(dev);

	return spi_master_suspend(master);
}

/**
 * cdns_spi_resume - Resume method for the SPI driver
 * @dev:	Address of the platform_device structure
 *
 * This function changes the driver state to "ready"
 *
 * Return:	0 on success and error value on error
 */
static int __maybe_unused cdns_spi_resume(struct device *dev)
{
	struct spi_master *master = dev_get_drvdata(dev);
	struct cdns_spi *xspi = spi_master_get_devdata(master);

	cdns_spi_init_hw(xspi);
	return spi_master_resume(master);
}

/**
 * cdns_runtime_resume - Runtime resume method for the SPI driver
 * @dev:	Address of the platform_device structure
 *
 * This function enables the clocks
 *
 * Return:	0 on success and error value on error
 */
<<<<<<< HEAD
static int __maybe_unused cdns_runtime_resume(struct device *dev)
=======
static int __maybe_unused cdns_spi_runtime_resume(struct device *dev)
>>>>>>> d82b0891
{
	struct spi_master *master = dev_get_drvdata(dev);
	struct cdns_spi *xspi = spi_master_get_devdata(master);
	int ret;

	ret = clk_prepare_enable(xspi->pclk);
	if (ret) {
		dev_err(dev, "Cannot enable APB clock.\n");
		return ret;
	}

	ret = clk_prepare_enable(xspi->ref_clk);
	if (ret) {
		dev_err(dev, "Cannot enable device clock.\n");
		clk_disable_unprepare(xspi->pclk);
		return ret;
	}
	return 0;
}

/**
 * cdns_runtime_suspend - Runtime suspend method for the SPI driver
 * @dev:	Address of the platform_device structure
 *
 * This function disables the clocks
 *
 * Return:	Always 0
 */
<<<<<<< HEAD
static int __maybe_unused cdns_runtime_suspend(struct device *dev)
=======
static int __maybe_unused cdns_spi_runtime_suspend(struct device *dev)
>>>>>>> d82b0891
{
	struct spi_master *master = dev_get_drvdata(dev);
	struct cdns_spi *xspi = spi_master_get_devdata(master);

	clk_disable_unprepare(xspi->ref_clk);
	clk_disable_unprepare(xspi->pclk);

	return 0;
}

static const struct dev_pm_ops cdns_spi_dev_pm_ops = {
<<<<<<< HEAD
	SET_RUNTIME_PM_OPS(cdns_runtime_suspend,
			   cdns_runtime_resume, NULL)
=======
	SET_RUNTIME_PM_OPS(cdns_spi_runtime_suspend,
			   cdns_spi_runtime_resume, NULL)
>>>>>>> d82b0891
	SET_SYSTEM_SLEEP_PM_OPS(cdns_spi_suspend, cdns_spi_resume)
};

static const struct of_device_id cdns_spi_of_match[] = {
	{ .compatible = "xlnx,zynq-spi-r1p6" },
	{ .compatible = "cdns,spi-r1p6" },
	{ /* end of table */ }
};
MODULE_DEVICE_TABLE(of, cdns_spi_of_match);

/* cdns_spi_driver - This structure defines the SPI subsystem platform driver */
static struct platform_driver cdns_spi_driver = {
	.probe	= cdns_spi_probe,
	.remove	= cdns_spi_remove,
	.driver = {
		.name = CDNS_SPI_NAME,
		.of_match_table = cdns_spi_of_match,
		.pm = &cdns_spi_dev_pm_ops,
	},
};

module_platform_driver(cdns_spi_driver);

MODULE_AUTHOR("Xilinx, Inc.");
MODULE_DESCRIPTION("Cadence SPI driver");
MODULE_LICENSE("GPL");<|MERGE_RESOLUTION|>--- conflicted
+++ resolved
@@ -342,13 +342,8 @@
 {
 	struct spi_master *master = dev_id;
 	struct cdns_spi *xspi = spi_master_get_devdata(master);
-<<<<<<< HEAD
-	u32 intr_status;
-	irqreturn_t status;
-=======
 	irqreturn_t status;
 	u32 intr_status;
->>>>>>> d82b0891
 
 	status = IRQ_NONE;
 	intr_status = cdns_spi_read(xspi, CDNS_SPI_ISR);
@@ -681,18 +676,14 @@
 }
 
 /**
- * cdns_runtime_resume - Runtime resume method for the SPI driver
+ * cdns_spi_runtime_resume - Runtime resume method for the SPI driver
  * @dev:	Address of the platform_device structure
  *
  * This function enables the clocks
  *
  * Return:	0 on success and error value on error
  */
-<<<<<<< HEAD
-static int __maybe_unused cdns_runtime_resume(struct device *dev)
-=======
 static int __maybe_unused cdns_spi_runtime_resume(struct device *dev)
->>>>>>> d82b0891
 {
 	struct spi_master *master = dev_get_drvdata(dev);
 	struct cdns_spi *xspi = spi_master_get_devdata(master);
@@ -714,18 +705,14 @@
 }
 
 /**
- * cdns_runtime_suspend - Runtime suspend method for the SPI driver
+ * cdns_spi_runtime_suspend - Runtime suspend method for the SPI driver
  * @dev:	Address of the platform_device structure
  *
  * This function disables the clocks
  *
  * Return:	Always 0
  */
-<<<<<<< HEAD
-static int __maybe_unused cdns_runtime_suspend(struct device *dev)
-=======
 static int __maybe_unused cdns_spi_runtime_suspend(struct device *dev)
->>>>>>> d82b0891
 {
 	struct spi_master *master = dev_get_drvdata(dev);
 	struct cdns_spi *xspi = spi_master_get_devdata(master);
@@ -737,13 +724,8 @@
 }
 
 static const struct dev_pm_ops cdns_spi_dev_pm_ops = {
-<<<<<<< HEAD
-	SET_RUNTIME_PM_OPS(cdns_runtime_suspend,
-			   cdns_runtime_resume, NULL)
-=======
 	SET_RUNTIME_PM_OPS(cdns_spi_runtime_suspend,
 			   cdns_spi_runtime_resume, NULL)
->>>>>>> d82b0891
 	SET_SYSTEM_SLEEP_PM_OPS(cdns_spi_suspend, cdns_spi_resume)
 };
 
