// SPDX-License-Identifier: GPL-2.0-or-later
/*
 * Copyright (c) 1996 John Shifflett, GeoLog Consulting
 *    john@geolog.com
 *    jshiffle@netcom.com
 */

/*
 * Drew Eckhardt's excellent 'Generic NCR5380' sources from Linux-PC
 * provided much of the inspiration and some of the code for this
 * driver. Everything I know about Amiga DMA was gleaned from careful
 * reading of Hamish Mcdonald's original wd33c93 driver; in fact, I
 * borrowed shamelessly from all over that source. Thanks Hamish!
 *
 * _This_ driver is (I feel) an improvement over the old one in
 * several respects:
 *
 *    -  Target Disconnection/Reconnection  is now supported. Any
 *          system with more than one device active on the SCSI bus
 *          will benefit from this. The driver defaults to what I
 *          call 'adaptive disconnect' - meaning that each command
 *          is evaluated individually as to whether or not it should
 *          be run with the option to disconnect/reselect (if the
 *          device chooses), or as a "SCSI-bus-hog".
 *
 *    -  Synchronous data transfers are now supported. Because of
 *          a few devices that choke after telling the driver that
 *          they can do sync transfers, we don't automatically use
 *          this faster protocol - it can be enabled via the command-
 *          line on a device-by-device basis.
 *
 *    -  Runtime operating parameters can now be specified through
 *       the 'amiboot' or the 'insmod' command line. For amiboot do:
 *          "amiboot [usual stuff] wd33c93=blah,blah,blah"
 *       The defaults should be good for most people. See the comment
 *       for 'setup_strings' below for more details.
 *
 *    -  The old driver relied exclusively on what the Western Digital
 *          docs call "Combination Level 2 Commands", which are a great
 *          idea in that the CPU is relieved of a lot of interrupt
 *          overhead. However, by accepting a certain (user-settable)
 *          amount of additional interrupts, this driver achieves
 *          better control over the SCSI bus, and data transfers are
 *          almost as fast while being much easier to define, track,
 *          and debug.
 *
 *
 * TODO:
 *       more speed. linked commands.
 *
 *
 * People with bug reports, wish-lists, complaints, comments,
 * or improvements are asked to pah-leeez email me (John Shifflett)
 * at john@geolog.com or jshiffle@netcom.com! I'm anxious to get
 * this thing into as good a shape as possible, and I'm positive
 * there are lots of lurking bugs and "Stupid Places".
 *
 * Updates:
 *
 * Added support for pre -A chips, which don't have advanced features
 * and will generate CSR_RESEL rather than CSR_RESEL_AM.
 *	Richard Hirst <richard@sleepie.demon.co.uk>  August 2000
 *
 * Added support for Burst Mode DMA and Fast SCSI. Enabled the use of
 * default_sx_per for asynchronous data transfers. Added adjustment
 * of transfer periods in sx_table to the actual input-clock.
 *  peter fuerst <post@pfrst.de>  February 2007
 */

#include <linux/module.h>

#include <linux/string.h>
#include <linux/delay.h>
#include <linux/init.h>
#include <linux/interrupt.h>
#include <linux/blkdev.h>

#include <scsi/scsi.h>
#include <scsi/scsi_cmnd.h>
#include <scsi/scsi_device.h>
#include <scsi/scsi_host.h>

#include <asm/irq.h>

#include "wd33c93.h"

#define optimum_sx_per(hostdata) (hostdata)->sx_table[1].period_ns


#define WD33C93_VERSION    "1.26++"
#define WD33C93_DATE       "10/Feb/2007"

MODULE_AUTHOR("John Shifflett");
MODULE_DESCRIPTION("Generic WD33C93 SCSI driver");
MODULE_LICENSE("GPL");

/*
 * 'setup_strings' is a single string used to pass operating parameters and
 * settings from the kernel/module command-line to the driver. 'setup_args[]'
 * is an array of strings that define the compile-time default values for
 * these settings. If Linux boots with an amiboot or insmod command-line,
 * those settings are combined with 'setup_args[]'. Note that amiboot
 * command-lines are prefixed with "wd33c93=" while insmod uses a
 * "setup_strings=" prefix. The driver recognizes the following keywords
 * (lower case required) and arguments:
 *
 * -  nosync:bitmask -bitmask is a byte where the 1st 7 bits correspond with
 *                    the 7 possible SCSI devices. Set a bit to negotiate for
 *                    asynchronous transfers on that device. To maintain
 *                    backwards compatibility, a command-line such as
 *                    "wd33c93=255" will be automatically translated to
 *                    "wd33c93=nosync:0xff".
 * -  nodma:x        -x = 1 to disable DMA, x = 0 to enable it. Argument is
 *                    optional - if not present, same as "nodma:1".
 * -  period:ns      -ns is the minimum # of nanoseconds in a SCSI data transfer
 *                    period. Default is 500; acceptable values are 250 - 1000.
 * -  disconnect:x   -x = 0 to never allow disconnects, 2 to always allow them.
 *                    x = 1 does 'adaptive' disconnects, which is the default
 *                    and generally the best choice.
 * -  debug:x        -If 'DEBUGGING_ON' is defined, x is a bit mask that causes
 *                    various types of debug output to printed - see the DB_xxx
 *                    defines in wd33c93.h
 * -  clock:x        -x = clock input in MHz for WD33c93 chip. Normal values
 *                    would be from 8 through 20. Default is 8.
 * -  burst:x        -x = 1 to use Burst Mode (or Demand-Mode) DMA, x = 0 to use
 *                    Single Byte DMA, which is the default. Argument is
 *                    optional - if not present, same as "burst:1".
 * -  fast:x         -x = 1 to enable Fast SCSI, which is only effective with
 *                    input-clock divisor 4 (WD33C93_FS_16_20), x = 0 to disable
 *                    it, which is the default.  Argument is optional - if not
 *                    present, same as "fast:1".
 * -  next           -No argument. Used to separate blocks of keywords when
 *                    there's more than one host adapter in the system.
 *
 * Syntax Notes:
 * -  Numeric arguments can be decimal or the '0x' form of hex notation. There
 *    _must_ be a colon between a keyword and its numeric argument, with no
 *    spaces.
 * -  Keywords are separated by commas, no spaces, in the standard kernel
 *    command-line manner.
 * -  A keyword in the 'nth' comma-separated command-line member will overwrite
 *    the 'nth' element of setup_args[]. A blank command-line member (in
 *    other words, a comma with no preceding keyword) will _not_ overwrite
 *    the corresponding setup_args[] element.
 * -  If a keyword is used more than once, the first one applies to the first
 *    SCSI host found, the second to the second card, etc, unless the 'next'
 *    keyword is used to change the order.
 *
 * Some amiboot examples (for insmod, use 'setup_strings' instead of 'wd33c93'):
 * -  wd33c93=nosync:255
 * -  wd33c93=nodma
 * -  wd33c93=nodma:1
 * -  wd33c93=disconnect:2,nosync:0x08,period:250
 * -  wd33c93=debug:0x1c
 */

/* Normally, no defaults are specified */
static char *setup_args[] = { "", "", "", "", "", "", "", "", "", "" };

static char *setup_strings;
module_param(setup_strings, charp, 0);

static void wd33c93_execute(struct Scsi_Host *instance);

#ifdef CONFIG_WD33C93_PIO
static inline uchar
read_wd33c93(const wd33c93_regs regs, uchar reg_num)
{
	uchar data;

	outb(reg_num, regs.SASR);
	data = inb(regs.SCMD);
	return data;
}

static inline unsigned long
read_wd33c93_count(const wd33c93_regs regs)
{
	unsigned long value;

	outb(WD_TRANSFER_COUNT_MSB, regs.SASR);
	value = inb(regs.SCMD) << 16;
	value |= inb(regs.SCMD) << 8;
	value |= inb(regs.SCMD);
	return value;
}

static inline uchar
read_aux_stat(const wd33c93_regs regs)
{
	return inb(regs.SASR);
}

static inline void
write_wd33c93(const wd33c93_regs regs, uchar reg_num, uchar value)
{
      outb(reg_num, regs.SASR);
      outb(value, regs.SCMD);
}

static inline void
write_wd33c93_count(const wd33c93_regs regs, unsigned long value)
{
	outb(WD_TRANSFER_COUNT_MSB, regs.SASR);
	outb((value >> 16) & 0xff, regs.SCMD);
	outb((value >> 8) & 0xff, regs.SCMD);
	outb( value & 0xff, regs.SCMD);
}

#define write_wd33c93_cmd(regs, cmd) \
	write_wd33c93((regs), WD_COMMAND, (cmd))

static inline void
write_wd33c93_cdb(const wd33c93_regs regs, uint len, uchar cmnd[])
{
	int i;

	outb(WD_CDB_1, regs.SASR);
	for (i=0; i<len; i++)
		outb(cmnd[i], regs.SCMD);
}

#else /* CONFIG_WD33C93_PIO */
static inline uchar
read_wd33c93(const wd33c93_regs regs, uchar reg_num)
{
	*regs.SASR = reg_num;
	mb();
	return (*regs.SCMD);
}

static unsigned long
read_wd33c93_count(const wd33c93_regs regs)
{
	unsigned long value;

	*regs.SASR = WD_TRANSFER_COUNT_MSB;
	mb();
	value = *regs.SCMD << 16;
	value |= *regs.SCMD << 8;
	value |= *regs.SCMD;
	mb();
	return value;
}

static inline uchar
read_aux_stat(const wd33c93_regs regs)
{
	return *regs.SASR;
}

static inline void
write_wd33c93(const wd33c93_regs regs, uchar reg_num, uchar value)
{
	*regs.SASR = reg_num;
	mb();
	*regs.SCMD = value;
	mb();
}

static void
write_wd33c93_count(const wd33c93_regs regs, unsigned long value)
{
	*regs.SASR = WD_TRANSFER_COUNT_MSB;
	mb();
	*regs.SCMD = value >> 16;
	*regs.SCMD = value >> 8;
	*regs.SCMD = value;
	mb();
}

static inline void
write_wd33c93_cmd(const wd33c93_regs regs, uchar cmd)
{
	*regs.SASR = WD_COMMAND;
	mb();
	*regs.SCMD = cmd;
	mb();
}

static inline void
write_wd33c93_cdb(const wd33c93_regs regs, uint len, uchar cmnd[])
{
	int i;

	*regs.SASR = WD_CDB_1;
	for (i = 0; i < len; i++)
		*regs.SCMD = cmnd[i];
}
#endif /* CONFIG_WD33C93_PIO */

static inline uchar
read_1_byte(const wd33c93_regs regs)
{
	uchar asr;
	uchar x = 0;

	write_wd33c93(regs, WD_CONTROL, CTRL_IDI | CTRL_EDI | CTRL_POLLED);
	write_wd33c93_cmd(regs, WD_CMD_TRANS_INFO | 0x80);
	do {
		asr = read_aux_stat(regs);
		if (asr & ASR_DBR)
			x = read_wd33c93(regs, WD_DATA);
	} while (!(asr & ASR_INT));
	return x;
}

static int
round_period(unsigned int period, const struct sx_period *sx_table)
{
	int x;

	for (x = 1; sx_table[x].period_ns; x++) {
		if ((period <= sx_table[x - 0].period_ns) &&
		    (period > sx_table[x - 1].period_ns)) {
			return x;
		}
	}
	return 7;
}

/*
 * Calculate Synchronous Transfer Register value from SDTR code.
 */
static uchar
calc_sync_xfer(unsigned int period, unsigned int offset, unsigned int fast,
               const struct sx_period *sx_table)
{
	/* When doing Fast SCSI synchronous data transfers, the corresponding
	 * value in 'sx_table' is two times the actually used transfer period.
	 */
	uchar result;

	if (offset && fast) {
		fast = STR_FSS;
		period *= 2;
	} else {
		fast = 0;
	}
	period *= 4;		/* convert SDTR code to ns */
	result = sx_table[round_period(period,sx_table)].reg_value;
	result |= (offset < OPTIMUM_SX_OFF) ? offset : OPTIMUM_SX_OFF;
	result |= fast;
	return result;
}

/*
 * Calculate SDTR code bytes [3],[4] from period and offset.
 */
static inline void
calc_sync_msg(unsigned int period, unsigned int offset, unsigned int fast,
                uchar  msg[2])
{
	/* 'period' is a "normal"-mode value, like the ones in 'sx_table'. The
	 * actually used transfer period for Fast SCSI synchronous data
	 * transfers is half that value.
	 */
	period /= 4;
	if (offset && fast)
		period /= 2;
	msg[0] = period;
	msg[1] = offset;
}

static int wd33c93_queuecommand_lck(struct scsi_cmnd *cmd)
{
	struct WD33C93_hostdata *hostdata;
	struct scsi_cmnd *tmp;

	hostdata = (struct WD33C93_hostdata *) cmd->device->host->hostdata;

	DB(DB_QUEUE_COMMAND,
	   printk("Q-%d-%02x( ", cmd->device->id, cmd->cmnd[0]))

/* Set up a few fields in the scsi_cmnd structure for our own use:
 *  - host_scribble is the pointer to the next cmd in the input queue
 *  - result is what you'd expect
 */
	cmd->host_scribble = NULL;
	cmd->result = 0;

/* We use the Scsi_Pointer structure that's included with each command
 * as a scratchpad (as it's intended to be used!). The handy thing about
 * the SCp.xxx fields is that they're always associated with a given
 * cmd, and are preserved across disconnect-reselect. This means we
 * can pretty much ignore SAVE_POINTERS and RESTORE_POINTERS messages
 * if we keep all the critical pointers and counters in SCp:
 *  - SCp.ptr is the pointer into the RAM buffer
 *  - SCp.this_residual is the size of that buffer
 *  - SCp.buffer points to the current scatter-gather buffer
 *  - SCp.buffers_residual tells us how many S.G. buffers there are
 *  - SCp.have_data_in is not used
 *  - SCp.sent_command is not used
 *  - SCp.phase records this command's SRCID_ER bit setting
 */

	if (scsi_bufflen(cmd)) {
		cmd->SCp.buffer = scsi_sglist(cmd);
		cmd->SCp.buffers_residual = scsi_sg_count(cmd) - 1;
		cmd->SCp.ptr = sg_virt(cmd->SCp.buffer);
		cmd->SCp.this_residual = cmd->SCp.buffer->length;
	} else {
		cmd->SCp.buffer = NULL;
		cmd->SCp.buffers_residual = 0;
		cmd->SCp.ptr = NULL;
		cmd->SCp.this_residual = 0;
	}

/* WD docs state that at the conclusion of a "LEVEL2" command, the
 * status byte can be retrieved from the LUN register. Apparently,
 * this is the case only for *uninterrupted* LEVEL2 commands! If
 * there are any unexpected phases entered, even if they are 100%
 * legal (different devices may choose to do things differently),
 * the LEVEL2 command sequence is exited. This often occurs prior
 * to receiving the status byte, in which case the driver does a
 * status phase interrupt and gets the status byte on its own.
 * While such a command can then be "resumed" (ie restarted to
 * finish up as a LEVEL2 command), the LUN register will NOT be
 * a valid status byte at the command's conclusion, and we must
 * use the byte obtained during the earlier interrupt. Here, we
 * preset SCp.Status to an illegal value (0xff) so that when
 * this command finally completes, we can tell where the actual
 * status byte is stored.
 */

	cmd->SCp.Status = ILLEGAL_STATUS_BYTE;

	/*
	 * Add the cmd to the end of 'input_Q'. Note that REQUEST SENSE
	 * commands are added to the head of the queue so that the desired
	 * sense data is not lost before REQUEST_SENSE executes.
	 */

	spin_lock_irq(&hostdata->lock);

	if (!(hostdata->input_Q) || (cmd->cmnd[0] == REQUEST_SENSE)) {
		cmd->host_scribble = (uchar *) hostdata->input_Q;
		hostdata->input_Q = cmd;
	} else {		/* find the end of the queue */
		for (tmp = (struct scsi_cmnd *) hostdata->input_Q;
		     tmp->host_scribble;
		     tmp = (struct scsi_cmnd *) tmp->host_scribble) ;
		tmp->host_scribble = (uchar *) cmd;
	}

/* We know that there's at least one command in 'input_Q' now.
 * Go see if any of them are runnable!
 */

	wd33c93_execute(cmd->device->host);

	DB(DB_QUEUE_COMMAND, printk(")Q "))

	spin_unlock_irq(&hostdata->lock);
	return 0;
}

DEF_SCSI_QCMD(wd33c93_queuecommand)

/*
 * This routine attempts to start a scsi command. If the host_card is
 * already connected, we give up immediately. Otherwise, look through
 * the input_Q, using the first command we find that's intended
 * for a currently non-busy target/lun.
 *
 * wd33c93_execute() is always called with interrupts disabled or from
 * the wd33c93_intr itself, which means that a wd33c93 interrupt
 * cannot occur while we are in here.
 */
static void
wd33c93_execute(struct Scsi_Host *instance)
{
	struct WD33C93_hostdata *hostdata =
	    (struct WD33C93_hostdata *) instance->hostdata;
	const wd33c93_regs regs = hostdata->regs;
	struct scsi_cmnd *cmd, *prev;

	DB(DB_EXECUTE, printk("EX("))
	if (hostdata->selecting || hostdata->connected) {
		DB(DB_EXECUTE, printk(")EX-0 "))
		return;
	}

	/*
	 * Search through the input_Q for a command destined
	 * for an idle target/lun.
	 */

	cmd = (struct scsi_cmnd *) hostdata->input_Q;
	prev = NULL;
	while (cmd) {
		if (!(hostdata->busy[cmd->device->id] &
		      (1 << (cmd->device->lun & 0xff))))
			break;
		prev = cmd;
		cmd = (struct scsi_cmnd *) cmd->host_scribble;
	}

	/* quit if queue empty or all possible targets are busy */

	if (!cmd) {
		DB(DB_EXECUTE, printk(")EX-1 "))
		return;
	}

	/*  remove command from queue */

	if (prev)
		prev->host_scribble = cmd->host_scribble;
	else
		hostdata->input_Q = (struct scsi_cmnd *) cmd->host_scribble;

#ifdef PROC_STATISTICS
	hostdata->cmd_cnt[cmd->device->id]++;
#endif

	/*
	 * Start the selection process
	 */

	if (cmd->sc_data_direction == DMA_TO_DEVICE)
		write_wd33c93(regs, WD_DESTINATION_ID, cmd->device->id);
	else
		write_wd33c93(regs, WD_DESTINATION_ID, cmd->device->id | DSTID_DPD);

/* Now we need to figure out whether or not this command is a good
 * candidate for disconnect/reselect. We guess to the best of our
 * ability, based on a set of hierarchical rules. When several
 * devices are operating simultaneously, disconnects are usually
 * an advantage. In a single device system, or if only 1 device
 * is being accessed, transfers usually go faster if disconnects
 * are not allowed:
 *
 * + Commands should NEVER disconnect if hostdata->disconnect =
 *   DIS_NEVER (this holds for tape drives also), and ALWAYS
 *   disconnect if hostdata->disconnect = DIS_ALWAYS.
 * + Tape drive commands should always be allowed to disconnect.
 * + Disconnect should be allowed if disconnected_Q isn't empty.
 * + Commands should NOT disconnect if input_Q is empty.
 * + Disconnect should be allowed if there are commands in input_Q
 *   for a different target/lun. In this case, the other commands
 *   should be made disconnect-able, if not already.
 *
 * I know, I know - this code would flunk me out of any
 * "C Programming 101" class ever offered. But it's easy
 * to change around and experiment with for now.
 */

	cmd->SCp.phase = 0;	/* assume no disconnect */
	if (hostdata->disconnect == DIS_NEVER)
		goto no;
	if (hostdata->disconnect == DIS_ALWAYS)
		goto yes;
	if (cmd->device->type == 1)	/* tape drive? */
		goto yes;
	if (hostdata->disconnected_Q)	/* other commands disconnected? */
		goto yes;
	if (!(hostdata->input_Q))	/* input_Q empty? */
		goto no;
	for (prev = (struct scsi_cmnd *) hostdata->input_Q; prev;
	     prev = (struct scsi_cmnd *) prev->host_scribble) {
		if ((prev->device->id != cmd->device->id) ||
		    (prev->device->lun != cmd->device->lun)) {
			for (prev = (struct scsi_cmnd *) hostdata->input_Q; prev;
			     prev = (struct scsi_cmnd *) prev->host_scribble)
				prev->SCp.phase = 1;
			goto yes;
		}
	}

	goto no;

 yes:
	cmd->SCp.phase = 1;

#ifdef PROC_STATISTICS
	hostdata->disc_allowed_cnt[cmd->device->id]++;
#endif

 no:

	write_wd33c93(regs, WD_SOURCE_ID, ((cmd->SCp.phase) ? SRCID_ER : 0));

	write_wd33c93(regs, WD_TARGET_LUN, (u8)cmd->device->lun);
	write_wd33c93(regs, WD_SYNCHRONOUS_TRANSFER,
		      hostdata->sync_xfer[cmd->device->id]);
	hostdata->busy[cmd->device->id] |= (1 << (cmd->device->lun & 0xFF));

	if ((hostdata->level2 == L2_NONE) ||
	    (hostdata->sync_stat[cmd->device->id] == SS_UNSET)) {

		/*
		 * Do a 'Select-With-ATN' command. This will end with
		 * one of the following interrupts:
		 *    CSR_RESEL_AM:  failure - can try again later.
		 *    CSR_TIMEOUT:   failure - give up.
		 *    CSR_SELECT:    success - proceed.
		 */

		hostdata->selecting = cmd;

/* Every target has its own synchronous transfer setting, kept in the
 * sync_xfer array, and a corresponding status byte in sync_stat[].
 * Each target's sync_stat[] entry is initialized to SX_UNSET, and its
 * sync_xfer[] entry is initialized to the default/safe value. SS_UNSET
 * means that the parameters are undetermined as yet, and that we
 * need to send an SDTR message to this device after selection is
 * complete: We set SS_FIRST to tell the interrupt routine to do so.
 * If we've been asked not to try synchronous transfers on this
 * target (and _all_ luns within it), we'll still send the SDTR message
 * later, but at that time we'll negotiate for async by specifying a
 * sync fifo depth of 0.
 */
		if (hostdata->sync_stat[cmd->device->id] == SS_UNSET)
			hostdata->sync_stat[cmd->device->id] = SS_FIRST;
		hostdata->state = S_SELECTING;
		write_wd33c93_count(regs, 0);	/* guarantee a DATA_PHASE interrupt */
		write_wd33c93_cmd(regs, WD_CMD_SEL_ATN);
	} else {

		/*
		 * Do a 'Select-With-ATN-Xfer' command. This will end with
		 * one of the following interrupts:
		 *    CSR_RESEL_AM:  failure - can try again later.
		 *    CSR_TIMEOUT:   failure - give up.
		 *    anything else: success - proceed.
		 */

		hostdata->connected = cmd;
		write_wd33c93(regs, WD_COMMAND_PHASE, 0);

		/* copy command_descriptor_block into WD chip
		 * (take advantage of auto-incrementing)
		 */

		write_wd33c93_cdb(regs, cmd->cmd_len, cmd->cmnd);

		/* The wd33c93 only knows about Group 0, 1, and 5 commands when
		 * it's doing a 'select-and-transfer'. To be safe, we write the
		 * size of the CDB into the OWN_ID register for every case. This
		 * way there won't be problems with vendor-unique, audio, etc.
		 */

		write_wd33c93(regs, WD_OWN_ID, cmd->cmd_len);

		/* When doing a non-disconnect command with DMA, we can save
		 * ourselves a DATA phase interrupt later by setting everything
		 * up ahead of time.
		 */

		if ((cmd->SCp.phase == 0) && (hostdata->no_dma == 0)) {
			if (hostdata->dma_setup(cmd,
			    (cmd->sc_data_direction == DMA_TO_DEVICE) ?
			     DATA_OUT_DIR : DATA_IN_DIR))
				write_wd33c93_count(regs, 0);	/* guarantee a DATA_PHASE interrupt */
			else {
				write_wd33c93_count(regs,
						    cmd->SCp.this_residual);
				write_wd33c93(regs, WD_CONTROL,
					      CTRL_IDI | CTRL_EDI | hostdata->dma_mode);
				hostdata->dma = D_DMA_RUNNING;
			}
		} else
			write_wd33c93_count(regs, 0);	/* guarantee a DATA_PHASE interrupt */

		hostdata->state = S_RUNNING_LEVEL2;
		write_wd33c93_cmd(regs, WD_CMD_SEL_ATN_XFER);
	}

	/*
	 * Since the SCSI bus can handle only 1 connection at a time,
	 * we get out of here now. If the selection fails, or when
	 * the command disconnects, we'll come back to this routine
	 * to search the input_Q again...
	 */

	DB(DB_EXECUTE,
	   printk("%s)EX-2 ", (cmd->SCp.phase) ? "d:" : ""))
}

static void
transfer_pio(const wd33c93_regs regs, uchar * buf, int cnt,
	     int data_in_dir, struct WD33C93_hostdata *hostdata)
{
	uchar asr;

	DB(DB_TRANSFER,
	   printk("(%p,%d,%s:", buf, cnt, data_in_dir ? "in" : "out"))

	write_wd33c93(regs, WD_CONTROL, CTRL_IDI | CTRL_EDI | CTRL_POLLED);
	write_wd33c93_count(regs, cnt);
	write_wd33c93_cmd(regs, WD_CMD_TRANS_INFO);
	if (data_in_dir) {
		do {
			asr = read_aux_stat(regs);
			if (asr & ASR_DBR)
				*buf++ = read_wd33c93(regs, WD_DATA);
		} while (!(asr & ASR_INT));
	} else {
		do {
			asr = read_aux_stat(regs);
			if (asr & ASR_DBR)
				write_wd33c93(regs, WD_DATA, *buf++);
		} while (!(asr & ASR_INT));
	}

	/* Note: we are returning with the interrupt UN-cleared.
	 * Since (presumably) an entire I/O operation has
	 * completed, the bus phase is probably different, and
	 * the interrupt routine will discover this when it
	 * responds to the uncleared int.
	 */

}

static void
transfer_bytes(const wd33c93_regs regs, struct scsi_cmnd *cmd,
		int data_in_dir)
{
	struct WD33C93_hostdata *hostdata;
	unsigned long length;

	hostdata = (struct WD33C93_hostdata *) cmd->device->host->hostdata;

/* Normally, you'd expect 'this_residual' to be non-zero here.
 * In a series of scatter-gather transfers, however, this
 * routine will usually be called with 'this_residual' equal
 * to 0 and 'buffers_residual' non-zero. This means that a
 * previous transfer completed, clearing 'this_residual', and
 * now we need to setup the next scatter-gather buffer as the
 * source or destination for THIS transfer.
 */
	if (!cmd->SCp.this_residual && cmd->SCp.buffers_residual) {
		cmd->SCp.buffer = sg_next(cmd->SCp.buffer);
		--cmd->SCp.buffers_residual;
		cmd->SCp.this_residual = cmd->SCp.buffer->length;
		cmd->SCp.ptr = sg_virt(cmd->SCp.buffer);
	}
	if (!cmd->SCp.this_residual) /* avoid bogus setups */
		return;

	write_wd33c93(regs, WD_SYNCHRONOUS_TRANSFER,
		      hostdata->sync_xfer[cmd->device->id]);

/* 'hostdata->no_dma' is TRUE if we don't even want to try DMA.
 * Update 'this_residual' and 'ptr' after 'transfer_pio()' returns.
 */

	if (hostdata->no_dma || hostdata->dma_setup(cmd, data_in_dir)) {
#ifdef PROC_STATISTICS
		hostdata->pio_cnt++;
#endif
		transfer_pio(regs, (uchar *) cmd->SCp.ptr,
			     cmd->SCp.this_residual, data_in_dir, hostdata);
		length = cmd->SCp.this_residual;
		cmd->SCp.this_residual = read_wd33c93_count(regs);
		cmd->SCp.ptr += (length - cmd->SCp.this_residual);
	}

/* We are able to do DMA (in fact, the Amiga hardware is
 * already going!), so start up the wd33c93 in DMA mode.
 * We set 'hostdata->dma' = D_DMA_RUNNING so that when the
 * transfer completes and causes an interrupt, we're
 * reminded to tell the Amiga to shut down its end. We'll
 * postpone the updating of 'this_residual' and 'ptr'
 * until then.
 */

	else {
#ifdef PROC_STATISTICS
		hostdata->dma_cnt++;
#endif
		write_wd33c93(regs, WD_CONTROL, CTRL_IDI | CTRL_EDI | hostdata->dma_mode);
		write_wd33c93_count(regs, cmd->SCp.this_residual);

		if ((hostdata->level2 >= L2_DATA) ||
		    (hostdata->level2 == L2_BASIC && cmd->SCp.phase == 0)) {
			write_wd33c93(regs, WD_COMMAND_PHASE, 0x45);
			write_wd33c93_cmd(regs, WD_CMD_SEL_ATN_XFER);
			hostdata->state = S_RUNNING_LEVEL2;
		} else
			write_wd33c93_cmd(regs, WD_CMD_TRANS_INFO);

		hostdata->dma = D_DMA_RUNNING;
	}
}

void
wd33c93_intr(struct Scsi_Host *instance)
{
	struct WD33C93_hostdata *hostdata =
	    (struct WD33C93_hostdata *) instance->hostdata;
	const wd33c93_regs regs = hostdata->regs;
	struct scsi_cmnd *patch, *cmd;
	uchar asr, sr, phs, id, lun, *ucp, msg;
	unsigned long length, flags;

	asr = read_aux_stat(regs);
	if (!(asr & ASR_INT) || (asr & ASR_BSY))
		return;

	spin_lock_irqsave(&hostdata->lock, flags);

#ifdef PROC_STATISTICS
	hostdata->int_cnt++;
#endif

	cmd = (struct scsi_cmnd *) hostdata->connected;	/* assume we're connected */
	sr = read_wd33c93(regs, WD_SCSI_STATUS);	/* clear the interrupt */
	phs = read_wd33c93(regs, WD_COMMAND_PHASE);

	DB(DB_INTR, printk("{%02x:%02x-", asr, sr))

/* After starting a DMA transfer, the next interrupt
 * is guaranteed to be in response to completion of
 * the transfer. Since the Amiga DMA hardware runs in
 * in an open-ended fashion, it needs to be told when
 * to stop; do that here if D_DMA_RUNNING is true.
 * Also, we have to update 'this_residual' and 'ptr'
 * based on the contents of the TRANSFER_COUNT register,
 * in case the device decided to do an intermediate
 * disconnect (a device may do this if it has to do a
 * seek, or just to be nice and let other devices have
 * some bus time during long transfers). After doing
 * whatever is needed, we go on and service the WD3393
 * interrupt normally.
 */
	    if (hostdata->dma == D_DMA_RUNNING) {
		DB(DB_TRANSFER,
		   printk("[%p/%d:", cmd->SCp.ptr, cmd->SCp.this_residual))
		    hostdata->dma_stop(cmd->device->host, cmd, 1);
		hostdata->dma = D_DMA_OFF;
		length = cmd->SCp.this_residual;
		cmd->SCp.this_residual = read_wd33c93_count(regs);
		cmd->SCp.ptr += (length - cmd->SCp.this_residual);
		DB(DB_TRANSFER,
		   printk("%p/%d]", cmd->SCp.ptr, cmd->SCp.this_residual))
	}

/* Respond to the specific WD3393 interrupt - there are quite a few! */
	switch (sr) {
	case CSR_TIMEOUT:
		DB(DB_INTR, printk("TIMEOUT"))

		    if (hostdata->state == S_RUNNING_LEVEL2)
			hostdata->connected = NULL;
		else {
			cmd = (struct scsi_cmnd *) hostdata->selecting;	/* get a valid cmd */
			hostdata->selecting = NULL;
		}

		cmd->result = DID_NO_CONNECT << 16;
		hostdata->busy[cmd->device->id] &= ~(1 << (cmd->device->lun & 0xff));
		hostdata->state = S_UNCONNECTED;
		scsi_done(cmd);

		/* From esp.c:
		 * There is a window of time within the scsi_done() path
		 * of execution where interrupts are turned back on full
		 * blast and left that way.  During that time we could
		 * reconnect to a disconnected command, then we'd bomb
		 * out below.  We could also end up executing two commands
		 * at _once_.  ...just so you know why the restore_flags()
		 * is here...
		 */

		spin_unlock_irqrestore(&hostdata->lock, flags);

/* We are not connected to a target - check to see if there
 * are commands waiting to be executed.
 */

		wd33c93_execute(instance);
		break;

/* Note: this interrupt should not occur in a LEVEL2 command */

	case CSR_SELECT:
		DB(DB_INTR, printk("SELECT"))
		    hostdata->connected = cmd =
		    (struct scsi_cmnd *) hostdata->selecting;
		hostdata->selecting = NULL;

		/* construct an IDENTIFY message with correct disconnect bit */

		hostdata->outgoing_msg[0] = IDENTIFY(0, cmd->device->lun);
		if (cmd->SCp.phase)
			hostdata->outgoing_msg[0] |= 0x40;

		if (hostdata->sync_stat[cmd->device->id] == SS_FIRST) {

			hostdata->sync_stat[cmd->device->id] = SS_WAITING;

/* Tack on a 2nd message to ask about synchronous transfers. If we've
 * been asked to do only asynchronous transfers on this device, we
 * request a fifo depth of 0, which is equivalent to async - should
 * solve the problems some people have had with GVP's Guru ROM.
 */

			hostdata->outgoing_msg[1] = EXTENDED_MESSAGE;
			hostdata->outgoing_msg[2] = 3;
			hostdata->outgoing_msg[3] = EXTENDED_SDTR;
			if (hostdata->no_sync & (1 << cmd->device->id)) {
				calc_sync_msg(hostdata->default_sx_per, 0,
						0, hostdata->outgoing_msg + 4);
			} else {
				calc_sync_msg(optimum_sx_per(hostdata),
						OPTIMUM_SX_OFF,
						hostdata->fast,
						hostdata->outgoing_msg + 4);
			}
			hostdata->outgoing_len = 6;
#ifdef SYNC_DEBUG
			ucp = hostdata->outgoing_msg + 1;
			printk(" sending SDTR %02x03%02x%02x%02x ",
				ucp[0], ucp[2], ucp[3], ucp[4]);
#endif
		} else
			hostdata->outgoing_len = 1;

		hostdata->state = S_CONNECTED;
		spin_unlock_irqrestore(&hostdata->lock, flags);
		break;

	case CSR_XFER_DONE | PHS_DATA_IN:
	case CSR_UNEXP | PHS_DATA_IN:
	case CSR_SRV_REQ | PHS_DATA_IN:
		DB(DB_INTR,
		   printk("IN-%d.%d", cmd->SCp.this_residual,
			  cmd->SCp.buffers_residual))
		    transfer_bytes(regs, cmd, DATA_IN_DIR);
		if (hostdata->state != S_RUNNING_LEVEL2)
			hostdata->state = S_CONNECTED;
		spin_unlock_irqrestore(&hostdata->lock, flags);
		break;

	case CSR_XFER_DONE | PHS_DATA_OUT:
	case CSR_UNEXP | PHS_DATA_OUT:
	case CSR_SRV_REQ | PHS_DATA_OUT:
		DB(DB_INTR,
		   printk("OUT-%d.%d", cmd->SCp.this_residual,
			  cmd->SCp.buffers_residual))
		    transfer_bytes(regs, cmd, DATA_OUT_DIR);
		if (hostdata->state != S_RUNNING_LEVEL2)
			hostdata->state = S_CONNECTED;
		spin_unlock_irqrestore(&hostdata->lock, flags);
		break;

/* Note: this interrupt should not occur in a LEVEL2 command */

	case CSR_XFER_DONE | PHS_COMMAND:
	case CSR_UNEXP | PHS_COMMAND:
	case CSR_SRV_REQ | PHS_COMMAND:
		DB(DB_INTR, printk("CMND-%02x", cmd->cmnd[0]))
		    transfer_pio(regs, cmd->cmnd, cmd->cmd_len, DATA_OUT_DIR,
				 hostdata);
		hostdata->state = S_CONNECTED;
		spin_unlock_irqrestore(&hostdata->lock, flags);
		break;

	case CSR_XFER_DONE | PHS_STATUS:
	case CSR_UNEXP | PHS_STATUS:
	case CSR_SRV_REQ | PHS_STATUS:
		DB(DB_INTR, printk("STATUS="))
		cmd->SCp.Status = read_1_byte(regs);
		DB(DB_INTR, printk("%02x", cmd->SCp.Status))
		    if (hostdata->level2 >= L2_BASIC) {
			sr = read_wd33c93(regs, WD_SCSI_STATUS);	/* clear interrupt */
			udelay(7);
			hostdata->state = S_RUNNING_LEVEL2;
			write_wd33c93(regs, WD_COMMAND_PHASE, 0x50);
			write_wd33c93_cmd(regs, WD_CMD_SEL_ATN_XFER);
		} else {
			hostdata->state = S_CONNECTED;
		}
		spin_unlock_irqrestore(&hostdata->lock, flags);
		break;

	case CSR_XFER_DONE | PHS_MESS_IN:
	case CSR_UNEXP | PHS_MESS_IN:
	case CSR_SRV_REQ | PHS_MESS_IN:
		DB(DB_INTR, printk("MSG_IN="))

		msg = read_1_byte(regs);
		sr = read_wd33c93(regs, WD_SCSI_STATUS);	/* clear interrupt */
		udelay(7);

		hostdata->incoming_msg[hostdata->incoming_ptr] = msg;
		if (hostdata->incoming_msg[0] == EXTENDED_MESSAGE)
			msg = EXTENDED_MESSAGE;
		else
			hostdata->incoming_ptr = 0;

		cmd->SCp.Message = msg;
		switch (msg) {

		case COMMAND_COMPLETE:
			DB(DB_INTR, printk("CCMP"))
			    write_wd33c93_cmd(regs, WD_CMD_NEGATE_ACK);
			hostdata->state = S_PRE_CMP_DISC;
			break;

		case SAVE_POINTERS:
			DB(DB_INTR, printk("SDP"))
			    write_wd33c93_cmd(regs, WD_CMD_NEGATE_ACK);
			hostdata->state = S_CONNECTED;
			break;

		case RESTORE_POINTERS:
			DB(DB_INTR, printk("RDP"))
			    if (hostdata->level2 >= L2_BASIC) {
				write_wd33c93(regs, WD_COMMAND_PHASE, 0x45);
				write_wd33c93_cmd(regs, WD_CMD_SEL_ATN_XFER);
				hostdata->state = S_RUNNING_LEVEL2;
			} else {
				write_wd33c93_cmd(regs, WD_CMD_NEGATE_ACK);
				hostdata->state = S_CONNECTED;
			}
			break;

		case DISCONNECT:
			DB(DB_INTR, printk("DIS"))
			    cmd->device->disconnect = 1;
			write_wd33c93_cmd(regs, WD_CMD_NEGATE_ACK);
			hostdata->state = S_PRE_TMP_DISC;
			break;

		case MESSAGE_REJECT:
			DB(DB_INTR, printk("REJ"))
#ifdef SYNC_DEBUG
			    printk("-REJ-");
#endif
			if (hostdata->sync_stat[cmd->device->id] == SS_WAITING) {
				hostdata->sync_stat[cmd->device->id] = SS_SET;
				/* we want default_sx_per, not DEFAULT_SX_PER */
				hostdata->sync_xfer[cmd->device->id] =
					calc_sync_xfer(hostdata->default_sx_per
						/ 4, 0, 0, hostdata->sx_table);
			}
			write_wd33c93_cmd(regs, WD_CMD_NEGATE_ACK);
			hostdata->state = S_CONNECTED;
			break;

		case EXTENDED_MESSAGE:
			DB(DB_INTR, printk("EXT"))

			    ucp = hostdata->incoming_msg;

#ifdef SYNC_DEBUG
			printk("%02x", ucp[hostdata->incoming_ptr]);
#endif
			/* Is this the last byte of the extended message? */

			if ((hostdata->incoming_ptr >= 2) &&
			    (hostdata->incoming_ptr == (ucp[1] + 1))) {

				switch (ucp[2]) {	/* what's the EXTENDED code? */
				case EXTENDED_SDTR:
					/* default to default async period */
					id = calc_sync_xfer(hostdata->
							default_sx_per / 4, 0,
							0, hostdata->sx_table);
					if (hostdata->sync_stat[cmd->device->id] !=
					    SS_WAITING) {

/* A device has sent an unsolicited SDTR message; rather than go
 * through the effort of decoding it and then figuring out what
 * our reply should be, we're just gonna say that we have a
 * synchronous fifo depth of 0. This will result in asynchronous
 * transfers - not ideal but so much easier.
 * Actually, this is OK because it assures us that if we don't
 * specifically ask for sync transfers, we won't do any.
 */

						write_wd33c93_cmd(regs, WD_CMD_ASSERT_ATN);	/* want MESS_OUT */
						hostdata->outgoing_msg[0] =
						    EXTENDED_MESSAGE;
						hostdata->outgoing_msg[1] = 3;
						hostdata->outgoing_msg[2] =
						    EXTENDED_SDTR;
						calc_sync_msg(hostdata->
							default_sx_per, 0,
							0, hostdata->outgoing_msg + 3);
						hostdata->outgoing_len = 5;
					} else {
						if (ucp[4]) /* well, sync transfer */
							id = calc_sync_xfer(ucp[3], ucp[4],
									hostdata->fast,
									hostdata->sx_table);
						else if (ucp[3]) /* very unlikely... */
							id = calc_sync_xfer(ucp[3], ucp[4],
									0, hostdata->sx_table);
					}
					hostdata->sync_xfer[cmd->device->id] = id;
#ifdef SYNC_DEBUG
					printk(" sync_xfer=%02x\n",
					       hostdata->sync_xfer[cmd->device->id]);
#endif
					hostdata->sync_stat[cmd->device->id] =
					    SS_SET;
					write_wd33c93_cmd(regs,
							  WD_CMD_NEGATE_ACK);
					hostdata->state = S_CONNECTED;
					break;
				case EXTENDED_WDTR:
					write_wd33c93_cmd(regs, WD_CMD_ASSERT_ATN);	/* want MESS_OUT */
					printk("sending WDTR ");
					hostdata->outgoing_msg[0] =
					    EXTENDED_MESSAGE;
					hostdata->outgoing_msg[1] = 2;
					hostdata->outgoing_msg[2] =
					    EXTENDED_WDTR;
					hostdata->outgoing_msg[3] = 0;	/* 8 bit transfer width */
					hostdata->outgoing_len = 4;
					write_wd33c93_cmd(regs,
							  WD_CMD_NEGATE_ACK);
					hostdata->state = S_CONNECTED;
					break;
				default:
					write_wd33c93_cmd(regs, WD_CMD_ASSERT_ATN);	/* want MESS_OUT */
					printk
					    ("Rejecting Unknown Extended Message(%02x). ",
					     ucp[2]);
					hostdata->outgoing_msg[0] =
					    MESSAGE_REJECT;
					hostdata->outgoing_len = 1;
					write_wd33c93_cmd(regs,
							  WD_CMD_NEGATE_ACK);
					hostdata->state = S_CONNECTED;
					break;
				}
				hostdata->incoming_ptr = 0;
			}

			/* We need to read more MESS_IN bytes for the extended message */

			else {
				hostdata->incoming_ptr++;
				write_wd33c93_cmd(regs, WD_CMD_NEGATE_ACK);
				hostdata->state = S_CONNECTED;
			}
			break;

		default:
			printk("Rejecting Unknown Message(%02x) ", msg);
			write_wd33c93_cmd(regs, WD_CMD_ASSERT_ATN);	/* want MESS_OUT */
			hostdata->outgoing_msg[0] = MESSAGE_REJECT;
			hostdata->outgoing_len = 1;
			write_wd33c93_cmd(regs, WD_CMD_NEGATE_ACK);
			hostdata->state = S_CONNECTED;
		}
		spin_unlock_irqrestore(&hostdata->lock, flags);
		break;

/* Note: this interrupt will occur only after a LEVEL2 command */

	case CSR_SEL_XFER_DONE:

/* Make sure that reselection is enabled at this point - it may
 * have been turned off for the command that just completed.
 */

		write_wd33c93(regs, WD_SOURCE_ID, SRCID_ER);
		if (phs == 0x60) {
			DB(DB_INTR, printk("SX-DONE"))
			    cmd->SCp.Message = COMMAND_COMPLETE;
			lun = read_wd33c93(regs, WD_TARGET_LUN);
			DB(DB_INTR, printk(":%d.%d", cmd->SCp.Status, lun))
			    hostdata->connected = NULL;
			hostdata->busy[cmd->device->id] &= ~(1 << (cmd->device->lun & 0xff));
			hostdata->state = S_UNCONNECTED;
			if (cmd->SCp.Status == ILLEGAL_STATUS_BYTE)
				cmd->SCp.Status = lun;
			if (cmd->cmnd[0] == REQUEST_SENSE
			    && cmd->SCp.Status != SAM_STAT_GOOD) {
				set_host_byte(cmd, DID_ERROR);
			} else {
				set_host_byte(cmd, DID_OK);
				scsi_msg_to_host_byte(cmd, cmd->SCp.Message);
				set_status_byte(cmd, cmd->SCp.Status);
			}
<<<<<<< HEAD
			cmd->scsi_done(cmd);
=======
			scsi_done(cmd);
>>>>>>> df0cc57e

/* We are no longer  connected to a target - check to see if
 * there are commands waiting to be executed.
 */
			spin_unlock_irqrestore(&hostdata->lock, flags);
			wd33c93_execute(instance);
		} else {
			printk
			    ("%02x:%02x:%02x: Unknown SEL_XFER_DONE phase!!---",
			     asr, sr, phs);
			spin_unlock_irqrestore(&hostdata->lock, flags);
		}
		break;

/* Note: this interrupt will occur only after a LEVEL2 command */

	case CSR_SDP:
		DB(DB_INTR, printk("SDP"))
		    hostdata->state = S_RUNNING_LEVEL2;
		write_wd33c93(regs, WD_COMMAND_PHASE, 0x41);
		write_wd33c93_cmd(regs, WD_CMD_SEL_ATN_XFER);
		spin_unlock_irqrestore(&hostdata->lock, flags);
		break;

	case CSR_XFER_DONE | PHS_MESS_OUT:
	case CSR_UNEXP | PHS_MESS_OUT:
	case CSR_SRV_REQ | PHS_MESS_OUT:
		DB(DB_INTR, printk("MSG_OUT="))

/* To get here, we've probably requested MESSAGE_OUT and have
 * already put the correct bytes in outgoing_msg[] and filled
 * in outgoing_len. We simply send them out to the SCSI bus.
 * Sometimes we get MESSAGE_OUT phase when we're not expecting
 * it - like when our SDTR message is rejected by a target. Some
 * targets send the REJECT before receiving all of the extended
 * message, and then seem to go back to MESSAGE_OUT for a byte
 * or two. Not sure why, or if I'm doing something wrong to
 * cause this to happen. Regardless, it seems that sending
 * NOP messages in these situations results in no harm and
 * makes everyone happy.
 */
		    if (hostdata->outgoing_len == 0) {
			hostdata->outgoing_len = 1;
			hostdata->outgoing_msg[0] = NOP;
		}
		transfer_pio(regs, hostdata->outgoing_msg,
			     hostdata->outgoing_len, DATA_OUT_DIR, hostdata);
		DB(DB_INTR, printk("%02x", hostdata->outgoing_msg[0]))
		    hostdata->outgoing_len = 0;
		hostdata->state = S_CONNECTED;
		spin_unlock_irqrestore(&hostdata->lock, flags);
		break;

	case CSR_UNEXP_DISC:

/* I think I've seen this after a request-sense that was in response
 * to an error condition, but not sure. We certainly need to do
 * something when we get this interrupt - the question is 'what?'.
 * Let's think positively, and assume some command has finished
 * in a legal manner (like a command that provokes a request-sense),
 * so we treat it as a normal command-complete-disconnect.
 */

/* Make sure that reselection is enabled at this point - it may
 * have been turned off for the command that just completed.
 */

		write_wd33c93(regs, WD_SOURCE_ID, SRCID_ER);
		if (cmd == NULL) {
			printk(" - Already disconnected! ");
			hostdata->state = S_UNCONNECTED;
			spin_unlock_irqrestore(&hostdata->lock, flags);
			return;
		}
		DB(DB_INTR, printk("UNEXP_DISC"))
		    hostdata->connected = NULL;
		hostdata->busy[cmd->device->id] &= ~(1 << (cmd->device->lun & 0xff));
		hostdata->state = S_UNCONNECTED;
		if (cmd->cmnd[0] == REQUEST_SENSE &&
		    cmd->SCp.Status != SAM_STAT_GOOD) {
			set_host_byte(cmd, DID_ERROR);
		} else {
			set_host_byte(cmd, DID_OK);
			scsi_msg_to_host_byte(cmd, cmd->SCp.Message);
			set_status_byte(cmd, cmd->SCp.Status);
		}
<<<<<<< HEAD
		cmd->scsi_done(cmd);
=======
		scsi_done(cmd);
>>>>>>> df0cc57e

/* We are no longer connected to a target - check to see if
 * there are commands waiting to be executed.
 */
		/* look above for comments on scsi_done() */
		spin_unlock_irqrestore(&hostdata->lock, flags);
		wd33c93_execute(instance);
		break;

	case CSR_DISC:

/* Make sure that reselection is enabled at this point - it may
 * have been turned off for the command that just completed.
 */

		write_wd33c93(regs, WD_SOURCE_ID, SRCID_ER);
		DB(DB_INTR, printk("DISC"))
		    if (cmd == NULL) {
			printk(" - Already disconnected! ");
			hostdata->state = S_UNCONNECTED;
		}
		switch (hostdata->state) {
		case S_PRE_CMP_DISC:
			hostdata->connected = NULL;
			hostdata->busy[cmd->device->id] &= ~(1 << (cmd->device->lun & 0xff));
			hostdata->state = S_UNCONNECTED;
			DB(DB_INTR, printk(":%d", cmd->SCp.Status))
			if (cmd->cmnd[0] == REQUEST_SENSE
			    && cmd->SCp.Status != SAM_STAT_GOOD) {
				set_host_byte(cmd, DID_ERROR);
			} else {
				set_host_byte(cmd, DID_OK);
				scsi_msg_to_host_byte(cmd, cmd->SCp.Message);
				set_status_byte(cmd, cmd->SCp.Status);
			}
<<<<<<< HEAD
			cmd->scsi_done(cmd);
=======
			scsi_done(cmd);
>>>>>>> df0cc57e
			break;
		case S_PRE_TMP_DISC:
		case S_RUNNING_LEVEL2:
			cmd->host_scribble = (uchar *) hostdata->disconnected_Q;
			hostdata->disconnected_Q = cmd;
			hostdata->connected = NULL;
			hostdata->state = S_UNCONNECTED;

#ifdef PROC_STATISTICS
			hostdata->disc_done_cnt[cmd->device->id]++;
#endif

			break;
		default:
			printk("*** Unexpected DISCONNECT interrupt! ***");
			hostdata->state = S_UNCONNECTED;
		}

/* We are no longer connected to a target - check to see if
 * there are commands waiting to be executed.
 */
		spin_unlock_irqrestore(&hostdata->lock, flags);
		wd33c93_execute(instance);
		break;

	case CSR_RESEL_AM:
	case CSR_RESEL:
		DB(DB_INTR, printk("RESEL%s", sr == CSR_RESEL_AM ? "_AM" : ""))

		    /* Old chips (pre -A ???) don't have advanced features and will
		     * generate CSR_RESEL.  In that case we have to extract the LUN the
		     * hard way (see below).
		     * First we have to make sure this reselection didn't
		     * happen during Arbitration/Selection of some other device.
		     * If yes, put losing command back on top of input_Q.
		     */
		    if (hostdata->level2 <= L2_NONE) {

			if (hostdata->selecting) {
				cmd = (struct scsi_cmnd *) hostdata->selecting;
				hostdata->selecting = NULL;
				hostdata->busy[cmd->device->id] &= ~(1 << (cmd->device->lun & 0xff));
				cmd->host_scribble =
				    (uchar *) hostdata->input_Q;
				hostdata->input_Q = cmd;
			}
		}

		else {

			if (cmd) {
				if (phs == 0x00) {
					hostdata->busy[cmd->device->id] &=
						~(1 << (cmd->device->lun & 0xff));
					cmd->host_scribble =
					    (uchar *) hostdata->input_Q;
					hostdata->input_Q = cmd;
				} else {
					printk
					    ("---%02x:%02x:%02x-TROUBLE: Intrusive ReSelect!---",
					     asr, sr, phs);
					while (1)
						printk("\r");
				}
			}

		}

		/* OK - find out which device reselected us. */

		id = read_wd33c93(regs, WD_SOURCE_ID);
		id &= SRCID_MASK;

		/* and extract the lun from the ID message. (Note that we don't
		 * bother to check for a valid message here - I guess this is
		 * not the right way to go, but...)
		 */

		if (sr == CSR_RESEL_AM) {
			lun = read_wd33c93(regs, WD_DATA);
			if (hostdata->level2 < L2_RESELECT)
				write_wd33c93_cmd(regs, WD_CMD_NEGATE_ACK);
			lun &= 7;
		} else {
			/* Old chip; wait for msgin phase to pick up the LUN. */
			for (lun = 255; lun; lun--) {
				if ((asr = read_aux_stat(regs)) & ASR_INT)
					break;
				udelay(10);
			}
			if (!(asr & ASR_INT)) {
				printk
				    ("wd33c93: Reselected without IDENTIFY\n");
				lun = 0;
			} else {
				/* Verify this is a change to MSG_IN and read the message */
				sr = read_wd33c93(regs, WD_SCSI_STATUS);
				udelay(7);
				if (sr == (CSR_ABORT | PHS_MESS_IN) ||
				    sr == (CSR_UNEXP | PHS_MESS_IN) ||
				    sr == (CSR_SRV_REQ | PHS_MESS_IN)) {
					/* Got MSG_IN, grab target LUN */
					lun = read_1_byte(regs);
					/* Now we expect a 'paused with ACK asserted' int.. */
					asr = read_aux_stat(regs);
					if (!(asr & ASR_INT)) {
						udelay(10);
						asr = read_aux_stat(regs);
						if (!(asr & ASR_INT))
							printk
							    ("wd33c93: No int after LUN on RESEL (%02x)\n",
							     asr);
					}
					sr = read_wd33c93(regs, WD_SCSI_STATUS);
					udelay(7);
					if (sr != CSR_MSGIN)
						printk
						    ("wd33c93: Not paused with ACK on RESEL (%02x)\n",
						     sr);
					lun &= 7;
					write_wd33c93_cmd(regs,
							  WD_CMD_NEGATE_ACK);
				} else {
					printk
					    ("wd33c93: Not MSG_IN on reselect (%02x)\n",
					     sr);
					lun = 0;
				}
			}
		}

		/* Now we look for the command that's reconnecting. */

		cmd = (struct scsi_cmnd *) hostdata->disconnected_Q;
		patch = NULL;
		while (cmd) {
			if (id == cmd->device->id && lun == (u8)cmd->device->lun)
				break;
			patch = cmd;
			cmd = (struct scsi_cmnd *) cmd->host_scribble;
		}

		/* Hmm. Couldn't find a valid command.... What to do? */

		if (!cmd) {
			printk
			    ("---TROUBLE: target %d.%d not in disconnect queue---",
			     id, (u8)lun);
			spin_unlock_irqrestore(&hostdata->lock, flags);
			return;
		}

		/* Ok, found the command - now start it up again. */

		if (patch)
			patch->host_scribble = cmd->host_scribble;
		else
			hostdata->disconnected_Q =
			    (struct scsi_cmnd *) cmd->host_scribble;
		hostdata->connected = cmd;

		/* We don't need to worry about 'initialize_SCp()' or 'hostdata->busy[]'
		 * because these things are preserved over a disconnect.
		 * But we DO need to fix the DPD bit so it's correct for this command.
		 */

		if (cmd->sc_data_direction == DMA_TO_DEVICE)
			write_wd33c93(regs, WD_DESTINATION_ID, cmd->device->id);
		else
			write_wd33c93(regs, WD_DESTINATION_ID,
				      cmd->device->id | DSTID_DPD);
		if (hostdata->level2 >= L2_RESELECT) {
			write_wd33c93_count(regs, 0);	/* we want a DATA_PHASE interrupt */
			write_wd33c93(regs, WD_COMMAND_PHASE, 0x45);
			write_wd33c93_cmd(regs, WD_CMD_SEL_ATN_XFER);
			hostdata->state = S_RUNNING_LEVEL2;
		} else
			hostdata->state = S_CONNECTED;

		    spin_unlock_irqrestore(&hostdata->lock, flags);
		break;

	default:
		printk("--UNKNOWN INTERRUPT:%02x:%02x:%02x--", asr, sr, phs);
		spin_unlock_irqrestore(&hostdata->lock, flags);
	}

	DB(DB_INTR, printk("} "))

}

static void
reset_wd33c93(struct Scsi_Host *instance)
{
	struct WD33C93_hostdata *hostdata =
	    (struct WD33C93_hostdata *) instance->hostdata;
	const wd33c93_regs regs = hostdata->regs;
	uchar sr;

#ifdef CONFIG_SGI_IP22
	{
		int busycount = 0;
		extern void sgiwd93_reset(unsigned long);
		/* wait 'til the chip gets some time for us */
		while ((read_aux_stat(regs) & ASR_BSY) && busycount++ < 100)
			udelay (10);
	/*
 	 * there are scsi devices out there, which manage to lock up
	 * the wd33c93 in a busy condition. In this state it won't
	 * accept the reset command. The only way to solve this is to
 	 * give the chip a hardware reset (if possible). The code below
	 * does this for the SGI Indy, where this is possible
	 */
	/* still busy ? */
	if (read_aux_stat(regs) & ASR_BSY)
		sgiwd93_reset(instance->base); /* yeah, give it the hard one */
	}
#endif

	write_wd33c93(regs, WD_OWN_ID, OWNID_EAF | OWNID_RAF |
		      instance->this_id | hostdata->clock_freq);
	write_wd33c93(regs, WD_CONTROL, CTRL_IDI | CTRL_EDI | CTRL_POLLED);
	write_wd33c93(regs, WD_SYNCHRONOUS_TRANSFER,
		      calc_sync_xfer(hostdata->default_sx_per / 4,
				     DEFAULT_SX_OFF, 0, hostdata->sx_table));
	write_wd33c93(regs, WD_COMMAND, WD_CMD_RESET);


#ifdef CONFIG_MVME147_SCSI
	udelay(25);		/* The old wd33c93 on MVME147 needs this, at least */
#endif

	while (!(read_aux_stat(regs) & ASR_INT))
		;
	sr = read_wd33c93(regs, WD_SCSI_STATUS);

	hostdata->microcode = read_wd33c93(regs, WD_CDB_1);
	if (sr == 0x00)
		hostdata->chip = C_WD33C93;
	else if (sr == 0x01) {
		write_wd33c93(regs, WD_QUEUE_TAG, 0xa5);	/* any random number */
		sr = read_wd33c93(regs, WD_QUEUE_TAG);
		if (sr == 0xa5) {
			hostdata->chip = C_WD33C93B;
			write_wd33c93(regs, WD_QUEUE_TAG, 0);
		} else
			hostdata->chip = C_WD33C93A;
	} else
		hostdata->chip = C_UNKNOWN_CHIP;

	if (hostdata->chip != C_WD33C93B)	/* Fast SCSI unavailable */
		hostdata->fast = 0;

	write_wd33c93(regs, WD_TIMEOUT_PERIOD, TIMEOUT_PERIOD_VALUE);
	write_wd33c93(regs, WD_CONTROL, CTRL_IDI | CTRL_EDI | CTRL_POLLED);
}

int
wd33c93_host_reset(struct scsi_cmnd * SCpnt)
{
	struct Scsi_Host *instance;
	struct WD33C93_hostdata *hostdata;
	int i;

	instance = SCpnt->device->host;
	spin_lock_irq(instance->host_lock);
	hostdata = (struct WD33C93_hostdata *) instance->hostdata;

	printk("scsi%d: reset. ", instance->host_no);
	disable_irq(instance->irq);

	hostdata->dma_stop(instance, NULL, 0);
	for (i = 0; i < 8; i++) {
		hostdata->busy[i] = 0;
		hostdata->sync_xfer[i] =
			calc_sync_xfer(DEFAULT_SX_PER / 4, DEFAULT_SX_OFF,
					0, hostdata->sx_table);
		hostdata->sync_stat[i] = SS_UNSET;	/* using default sync values */
	}
	hostdata->input_Q = NULL;
	hostdata->selecting = NULL;
	hostdata->connected = NULL;
	hostdata->disconnected_Q = NULL;
	hostdata->state = S_UNCONNECTED;
	hostdata->dma = D_DMA_OFF;
	hostdata->incoming_ptr = 0;
	hostdata->outgoing_len = 0;

	reset_wd33c93(instance);
	SCpnt->result = DID_RESET << 16;
	enable_irq(instance->irq);
	spin_unlock_irq(instance->host_lock);
	return SUCCESS;
}

int
wd33c93_abort(struct scsi_cmnd * cmd)
{
	struct Scsi_Host *instance;
	struct WD33C93_hostdata *hostdata;
	wd33c93_regs regs;
	struct scsi_cmnd *tmp, *prev;

	disable_irq(cmd->device->host->irq);

	instance = cmd->device->host;
	hostdata = (struct WD33C93_hostdata *) instance->hostdata;
	regs = hostdata->regs;

/*
 * Case 1 : If the command hasn't been issued yet, we simply remove it
 *     from the input_Q.
 */

	tmp = (struct scsi_cmnd *) hostdata->input_Q;
	prev = NULL;
	while (tmp) {
		if (tmp == cmd) {
			if (prev)
				prev->host_scribble = cmd->host_scribble;
			else
				hostdata->input_Q =
				    (struct scsi_cmnd *) cmd->host_scribble;
			cmd->host_scribble = NULL;
			cmd->result = DID_ABORT << 16;
			printk
			    ("scsi%d: Abort - removing command from input_Q. ",
			     instance->host_no);
			enable_irq(cmd->device->host->irq);
			scsi_done(cmd);
			return SUCCESS;
		}
		prev = tmp;
		tmp = (struct scsi_cmnd *) tmp->host_scribble;
	}

/*
 * Case 2 : If the command is connected, we're going to fail the abort
 *     and let the high level SCSI driver retry at a later time or
 *     issue a reset.
 *
 *     Timeouts, and therefore aborted commands, will be highly unlikely
 *     and handling them cleanly in this situation would make the common
 *     case of noresets less efficient, and would pollute our code.  So,
 *     we fail.
 */

	if (hostdata->connected == cmd) {
		uchar sr, asr;
		unsigned long timeout;

		printk("scsi%d: Aborting connected command - ",
		       instance->host_no);

		printk("stopping DMA - ");
		if (hostdata->dma == D_DMA_RUNNING) {
			hostdata->dma_stop(instance, cmd, 0);
			hostdata->dma = D_DMA_OFF;
		}

		printk("sending wd33c93 ABORT command - ");
		write_wd33c93(regs, WD_CONTROL,
			      CTRL_IDI | CTRL_EDI | CTRL_POLLED);
		write_wd33c93_cmd(regs, WD_CMD_ABORT);

/* Now we have to attempt to flush out the FIFO... */

		printk("flushing fifo - ");
		timeout = 1000000;
		do {
			asr = read_aux_stat(regs);
			if (asr & ASR_DBR)
				read_wd33c93(regs, WD_DATA);
		} while (!(asr & ASR_INT) && timeout-- > 0);
		sr = read_wd33c93(regs, WD_SCSI_STATUS);
		printk
		    ("asr=%02x, sr=%02x, %ld bytes un-transferred (timeout=%ld) - ",
		     asr, sr, read_wd33c93_count(regs), timeout);

		/*
		 * Abort command processed.
		 * Still connected.
		 * We must disconnect.
		 */

		printk("sending wd33c93 DISCONNECT command - ");
		write_wd33c93_cmd(regs, WD_CMD_DISCONNECT);

		timeout = 1000000;
		asr = read_aux_stat(regs);
		while ((asr & ASR_CIP) && timeout-- > 0)
			asr = read_aux_stat(regs);
		sr = read_wd33c93(regs, WD_SCSI_STATUS);
		printk("asr=%02x, sr=%02x.", asr, sr);

		hostdata->busy[cmd->device->id] &= ~(1 << (cmd->device->lun & 0xff));
		hostdata->connected = NULL;
		hostdata->state = S_UNCONNECTED;
		cmd->result = DID_ABORT << 16;

/*      sti();*/
		wd33c93_execute(instance);

		enable_irq(cmd->device->host->irq);
		scsi_done(cmd);
		return SUCCESS;
	}

/*
 * Case 3: If the command is currently disconnected from the bus,
 * we're not going to expend much effort here: Let's just return
 * an ABORT_SNOOZE and hope for the best...
 */

	tmp = (struct scsi_cmnd *) hostdata->disconnected_Q;
	while (tmp) {
		if (tmp == cmd) {
			printk
			    ("scsi%d: Abort - command found on disconnected_Q - ",
			     instance->host_no);
			printk("Abort SNOOZE. ");
			enable_irq(cmd->device->host->irq);
			return FAILED;
		}
		tmp = (struct scsi_cmnd *) tmp->host_scribble;
	}

/*
 * Case 4 : If we reached this point, the command was not found in any of
 *     the queues.
 *
 * We probably reached this point because of an unlikely race condition
 * between the command completing successfully and the abortion code,
 * so we won't panic, but we will notify the user in case something really
 * broke.
 */

/*   sti();*/
	wd33c93_execute(instance);

	enable_irq(cmd->device->host->irq);
	printk("scsi%d: warning : SCSI command probably completed successfully"
	       "         before abortion. ", instance->host_no);
	return FAILED;
}

#define MAX_WD33C93_HOSTS 4
#define MAX_SETUP_ARGS ARRAY_SIZE(setup_args)
#define SETUP_BUFFER_SIZE 200
static char setup_buffer[SETUP_BUFFER_SIZE];
static char setup_used[MAX_SETUP_ARGS];
static int done_setup = 0;

static int
wd33c93_setup(char *str)
{
	int i;
	char *p1, *p2;

	/* The kernel does some processing of the command-line before calling
	 * this function: If it begins with any decimal or hex number arguments,
	 * ints[0] = how many numbers found and ints[1] through [n] are the values
	 * themselves. str points to where the non-numeric arguments (if any)
	 * start: We do our own parsing of those. We construct synthetic 'nosync'
	 * keywords out of numeric args (to maintain compatibility with older
	 * versions) and then add the rest of the arguments.
	 */

	p1 = setup_buffer;
	*p1 = '\0';
	if (str)
		strncpy(p1, str, SETUP_BUFFER_SIZE - strlen(setup_buffer));
	setup_buffer[SETUP_BUFFER_SIZE - 1] = '\0';
	p1 = setup_buffer;
	i = 0;
	while (*p1 && (i < MAX_SETUP_ARGS)) {
		p2 = strchr(p1, ',');
		if (p2) {
			*p2 = '\0';
			if (p1 != p2)
				setup_args[i] = p1;
			p1 = p2 + 1;
			i++;
		} else {
			setup_args[i] = p1;
			break;
		}
	}
	for (i = 0; i < MAX_SETUP_ARGS; i++)
		setup_used[i] = 0;
	done_setup = 1;

	return 1;
}
__setup("wd33c93=", wd33c93_setup);

/* check_setup_args() returns index if key found, 0 if not
 */
static int
check_setup_args(char *key, int *flags, int *val, char *buf)
{
	int x;
	char *cp;

	for (x = 0; x < MAX_SETUP_ARGS; x++) {
		if (setup_used[x])
			continue;
		if (!strncmp(setup_args[x], key, strlen(key)))
			break;
		if (!strncmp(setup_args[x], "next", strlen("next")))
			return 0;
	}
	if (x == MAX_SETUP_ARGS)
		return 0;
	setup_used[x] = 1;
	cp = setup_args[x] + strlen(key);
	*val = -1;
	if (*cp != ':')
		return ++x;
	cp++;
	if ((*cp >= '0') && (*cp <= '9')) {
		*val = simple_strtoul(cp, NULL, 0);
	}
	return ++x;
}

/*
 * Calculate internal data-transfer-clock cycle from input-clock
 * frequency (/MHz) and fill 'sx_table'.
 *
 * The original driver used to rely on a fixed sx_table, containing periods
 * for (only) the lower limits of the respective input-clock-frequency ranges
 * (8-10/12-15/16-20 MHz). Although it seems, that no problems occurred with
 * this setting so far, it might be desirable to adjust the transfer periods
 * closer to the really attached, possibly 25% higher, input-clock, since
 * - the wd33c93 may really use a significant shorter period, than it has
 *   negotiated (eg. thrashing the target, which expects 4/8MHz, with 5/10MHz
 *   instead).
 * - the wd33c93 may ask the target for a lower transfer rate, than the target
 *   is capable of (eg. negotiating for an assumed minimum of 252ns instead of
 *   possible 200ns, which indeed shows up in tests as an approx. 10% lower
 *   transfer rate).
 */
static inline unsigned int
round_4(unsigned int x)
{
	switch (x & 3) {
		case 1: --x;
			break;
		case 2: ++x;
			fallthrough;
		case 3: ++x;
	}
	return x;
}

static void
calc_sx_table(unsigned int mhz, struct sx_period sx_table[9])
{
	unsigned int d, i;
	if (mhz < 11)
		d = 2;	/* divisor for  8-10 MHz input-clock */
	else if (mhz < 16)
		d = 3;	/* divisor for 12-15 MHz input-clock */
	else
		d = 4;	/* divisor for 16-20 MHz input-clock */

	d = (100000 * d) / 2 / mhz; /* 100 x DTCC / nanosec */

	sx_table[0].period_ns = 1;
	sx_table[0].reg_value = 0x20;
	for (i = 1; i < 8; i++) {
		sx_table[i].period_ns = round_4((i+1)*d / 100);
		sx_table[i].reg_value = (i+1)*0x10;
	}
	sx_table[7].reg_value = 0;
	sx_table[8].period_ns = 0;
	sx_table[8].reg_value = 0;
}

/*
 * check and, maybe, map an init- or "clock:"- argument.
 */
static uchar
set_clk_freq(int freq, int *mhz)
{
	int x = freq;
	if (WD33C93_FS_8_10 == freq)
		freq = 8;
	else if (WD33C93_FS_12_15 == freq)
		freq = 12;
	else if (WD33C93_FS_16_20 == freq)
		freq = 16;
	else if (freq > 7 && freq < 11)
		x = WD33C93_FS_8_10;
		else if (freq > 11 && freq < 16)
		x = WD33C93_FS_12_15;
		else if (freq > 15 && freq < 21)
		x = WD33C93_FS_16_20;
	else {
			/* Hmm, wouldn't it be safer to assume highest freq here? */
		x = WD33C93_FS_8_10;
		freq = 8;
	}
	*mhz = freq;
	return x;
}

/*
 * to be used with the resync: fast: ... options
 */
static inline void set_resync ( struct WD33C93_hostdata *hd, int mask )
{
	int i;
	for (i = 0; i < 8; i++)
		if (mask & (1 << i))
			hd->sync_stat[i] = SS_UNSET;
}

void
wd33c93_init(struct Scsi_Host *instance, const wd33c93_regs regs,
	     dma_setup_t setup, dma_stop_t stop, int clock_freq)
{
	struct WD33C93_hostdata *hostdata;
	int i;
	int flags;
	int val;
	char buf[32];

	if (!done_setup && setup_strings)
		wd33c93_setup(setup_strings);

	hostdata = (struct WD33C93_hostdata *) instance->hostdata;

	hostdata->regs = regs;
	hostdata->clock_freq = set_clk_freq(clock_freq, &i);
	calc_sx_table(i, hostdata->sx_table);
	hostdata->dma_setup = setup;
	hostdata->dma_stop = stop;
	hostdata->dma_bounce_buffer = NULL;
	hostdata->dma_bounce_len = 0;
	for (i = 0; i < 8; i++) {
		hostdata->busy[i] = 0;
		hostdata->sync_xfer[i] =
			calc_sync_xfer(DEFAULT_SX_PER / 4, DEFAULT_SX_OFF,
					0, hostdata->sx_table);
		hostdata->sync_stat[i] = SS_UNSET;	/* using default sync values */
#ifdef PROC_STATISTICS
		hostdata->cmd_cnt[i] = 0;
		hostdata->disc_allowed_cnt[i] = 0;
		hostdata->disc_done_cnt[i] = 0;
#endif
	}
	hostdata->input_Q = NULL;
	hostdata->selecting = NULL;
	hostdata->connected = NULL;
	hostdata->disconnected_Q = NULL;
	hostdata->state = S_UNCONNECTED;
	hostdata->dma = D_DMA_OFF;
	hostdata->level2 = L2_BASIC;
	hostdata->disconnect = DIS_ADAPTIVE;
	hostdata->args = DEBUG_DEFAULTS;
	hostdata->incoming_ptr = 0;
	hostdata->outgoing_len = 0;
	hostdata->default_sx_per = DEFAULT_SX_PER;
	hostdata->no_dma = 0;	/* default is DMA enabled */

#ifdef PROC_INTERFACE
	hostdata->proc = PR_VERSION | PR_INFO | PR_STATISTICS |
	    PR_CONNECTED | PR_INPUTQ | PR_DISCQ | PR_STOP;
#ifdef PROC_STATISTICS
	hostdata->dma_cnt = 0;
	hostdata->pio_cnt = 0;
	hostdata->int_cnt = 0;
#endif
#endif

	if (check_setup_args("clock", &flags, &val, buf)) {
		hostdata->clock_freq = set_clk_freq(val, &val);
		calc_sx_table(val, hostdata->sx_table);
	}

	if (check_setup_args("nosync", &flags, &val, buf))
		hostdata->no_sync = val;

	if (check_setup_args("nodma", &flags, &val, buf))
		hostdata->no_dma = (val == -1) ? 1 : val;

	if (check_setup_args("period", &flags, &val, buf))
		hostdata->default_sx_per =
		    hostdata->sx_table[round_period((unsigned int) val,
		                                    hostdata->sx_table)].period_ns;

	if (check_setup_args("disconnect", &flags, &val, buf)) {
		if ((val >= DIS_NEVER) && (val <= DIS_ALWAYS))
			hostdata->disconnect = val;
		else
			hostdata->disconnect = DIS_ADAPTIVE;
	}

	if (check_setup_args("level2", &flags, &val, buf))
		hostdata->level2 = val;

	if (check_setup_args("debug", &flags, &val, buf))
		hostdata->args = val & DB_MASK;

	if (check_setup_args("burst", &flags, &val, buf))
		hostdata->dma_mode = val ? CTRL_BURST:CTRL_DMA;

	if (WD33C93_FS_16_20 == hostdata->clock_freq /* divisor 4 */
		&& check_setup_args("fast", &flags, &val, buf))
		hostdata->fast = !!val;

	if ((i = check_setup_args("next", &flags, &val, buf))) {
		while (i)
			setup_used[--i] = 1;
	}
#ifdef PROC_INTERFACE
	if (check_setup_args("proc", &flags, &val, buf))
		hostdata->proc = val;
#endif

	spin_lock_irq(&hostdata->lock);
	reset_wd33c93(instance);
	spin_unlock_irq(&hostdata->lock);

	printk("wd33c93-%d: chip=%s/%d no_sync=0x%x no_dma=%d",
	       instance->host_no,
	       (hostdata->chip == C_WD33C93) ? "WD33c93" : (hostdata->chip ==
							    C_WD33C93A) ?
	       "WD33c93A" : (hostdata->chip ==
			     C_WD33C93B) ? "WD33c93B" : "unknown",
	       hostdata->microcode, hostdata->no_sync, hostdata->no_dma);
#ifdef DEBUGGING_ON
	printk(" debug_flags=0x%02x\n", hostdata->args);
#else
	printk(" debugging=OFF\n");
#endif
	printk("           setup_args=");
	for (i = 0; i < MAX_SETUP_ARGS; i++)
		printk("%s,", setup_args[i]);
	printk("\n");
	printk("           Version %s - %s\n", WD33C93_VERSION, WD33C93_DATE);
}

int wd33c93_write_info(struct Scsi_Host *instance, char *buf, int len)
{
#ifdef PROC_INTERFACE
	char *bp;
	struct WD33C93_hostdata *hd;
	int x;

	hd = (struct WD33C93_hostdata *) instance->hostdata;

/* We accept the following
 * keywords (same format as command-line, but arguments are not optional):
 *    debug
 *    disconnect
 *    period
 *    resync
 *    proc
 *    nodma
 *    level2
 *    burst
 *    fast
 *    nosync
 */

	buf[len] = '\0';
	for (bp = buf; *bp; ) {
		while (',' == *bp || ' ' == *bp)
			++bp;
	if (!strncmp(bp, "debug:", 6)) {
			hd->args = simple_strtoul(bp+6, &bp, 0) & DB_MASK;
	} else if (!strncmp(bp, "disconnect:", 11)) {
			x = simple_strtoul(bp+11, &bp, 0);
		if (x < DIS_NEVER || x > DIS_ALWAYS)
			x = DIS_ADAPTIVE;
		hd->disconnect = x;
	} else if (!strncmp(bp, "period:", 7)) {
		x = simple_strtoul(bp+7, &bp, 0);
		hd->default_sx_per =
			hd->sx_table[round_period((unsigned int) x,
						  hd->sx_table)].period_ns;
	} else if (!strncmp(bp, "resync:", 7)) {
			set_resync(hd, (int)simple_strtoul(bp+7, &bp, 0));
	} else if (!strncmp(bp, "proc:", 5)) {
			hd->proc = simple_strtoul(bp+5, &bp, 0);
	} else if (!strncmp(bp, "nodma:", 6)) {
			hd->no_dma = simple_strtoul(bp+6, &bp, 0);
	} else if (!strncmp(bp, "level2:", 7)) {
			hd->level2 = simple_strtoul(bp+7, &bp, 0);
		} else if (!strncmp(bp, "burst:", 6)) {
			hd->dma_mode =
				simple_strtol(bp+6, &bp, 0) ? CTRL_BURST:CTRL_DMA;
		} else if (!strncmp(bp, "fast:", 5)) {
			x = !!simple_strtol(bp+5, &bp, 0);
			if (x != hd->fast)
				set_resync(hd, 0xff);
			hd->fast = x;
		} else if (!strncmp(bp, "nosync:", 7)) {
			x = simple_strtoul(bp+7, &bp, 0);
			set_resync(hd, x ^ hd->no_sync);
			hd->no_sync = x;
		} else {
			break; /* unknown keyword,syntax-error,... */
		}
	}
	return len;
#else
	return 0;
#endif
}

int
wd33c93_show_info(struct seq_file *m, struct Scsi_Host *instance)
{
#ifdef PROC_INTERFACE
	struct WD33C93_hostdata *hd;
	struct scsi_cmnd *cmd;
	int x;

	hd = (struct WD33C93_hostdata *) instance->hostdata;

	spin_lock_irq(&hd->lock);
	if (hd->proc & PR_VERSION)
		seq_printf(m, "\nVersion %s - %s.",
			WD33C93_VERSION, WD33C93_DATE);

	if (hd->proc & PR_INFO) {
		seq_printf(m, "\nclock_freq=%02x no_sync=%02x no_dma=%d"
			" dma_mode=%02x fast=%d",
			hd->clock_freq, hd->no_sync, hd->no_dma, hd->dma_mode, hd->fast);
		seq_puts(m, "\nsync_xfer[] =       ");
		for (x = 0; x < 7; x++)
			seq_printf(m, "\t%02x", hd->sync_xfer[x]);
		seq_puts(m, "\nsync_stat[] =       ");
		for (x = 0; x < 7; x++)
			seq_printf(m, "\t%02x", hd->sync_stat[x]);
	}
#ifdef PROC_STATISTICS
	if (hd->proc & PR_STATISTICS) {
		seq_puts(m, "\ncommands issued:    ");
		for (x = 0; x < 7; x++)
			seq_printf(m, "\t%ld", hd->cmd_cnt[x]);
		seq_puts(m, "\ndisconnects allowed:");
		for (x = 0; x < 7; x++)
			seq_printf(m, "\t%ld", hd->disc_allowed_cnt[x]);
		seq_puts(m, "\ndisconnects done:   ");
		for (x = 0; x < 7; x++)
			seq_printf(m, "\t%ld", hd->disc_done_cnt[x]);
		seq_printf(m,
			"\ninterrupts: %ld, DATA_PHASE ints: %ld DMA, %ld PIO",
			hd->int_cnt, hd->dma_cnt, hd->pio_cnt);
	}
#endif
	if (hd->proc & PR_CONNECTED) {
		seq_puts(m, "\nconnected:     ");
		if (hd->connected) {
			cmd = (struct scsi_cmnd *) hd->connected;
			seq_printf(m, " %d:%llu(%02x)",
				cmd->device->id, cmd->device->lun, cmd->cmnd[0]);
		}
	}
	if (hd->proc & PR_INPUTQ) {
		seq_puts(m, "\ninput_Q:       ");
		cmd = (struct scsi_cmnd *) hd->input_Q;
		while (cmd) {
			seq_printf(m, " %d:%llu(%02x)",
				cmd->device->id, cmd->device->lun, cmd->cmnd[0]);
			cmd = (struct scsi_cmnd *) cmd->host_scribble;
		}
	}
	if (hd->proc & PR_DISCQ) {
		seq_puts(m, "\ndisconnected_Q:");
		cmd = (struct scsi_cmnd *) hd->disconnected_Q;
		while (cmd) {
			seq_printf(m, " %d:%llu(%02x)",
				cmd->device->id, cmd->device->lun, cmd->cmnd[0]);
			cmd = (struct scsi_cmnd *) cmd->host_scribble;
		}
	}
	seq_putc(m, '\n');
	spin_unlock_irq(&hd->lock);
#endif				/* PROC_INTERFACE */
	return 0;
}

EXPORT_SYMBOL(wd33c93_host_reset);
EXPORT_SYMBOL(wd33c93_init);
EXPORT_SYMBOL(wd33c93_abort);
EXPORT_SYMBOL(wd33c93_queuecommand);
EXPORT_SYMBOL(wd33c93_intr);
EXPORT_SYMBOL(wd33c93_show_info);
EXPORT_SYMBOL(wd33c93_write_info);<|MERGE_RESOLUTION|>--- conflicted
+++ resolved
@@ -1179,11 +1179,7 @@
 				scsi_msg_to_host_byte(cmd, cmd->SCp.Message);
 				set_status_byte(cmd, cmd->SCp.Status);
 			}
-<<<<<<< HEAD
-			cmd->scsi_done(cmd);
-=======
 			scsi_done(cmd);
->>>>>>> df0cc57e
 
 /* We are no longer  connected to a target - check to see if
  * there are commands waiting to be executed.
@@ -1270,11 +1266,7 @@
 			scsi_msg_to_host_byte(cmd, cmd->SCp.Message);
 			set_status_byte(cmd, cmd->SCp.Status);
 		}
-<<<<<<< HEAD
-		cmd->scsi_done(cmd);
-=======
 		scsi_done(cmd);
->>>>>>> df0cc57e
 
 /* We are no longer connected to a target - check to see if
  * there are commands waiting to be executed.
@@ -1310,11 +1302,7 @@
 				scsi_msg_to_host_byte(cmd, cmd->SCp.Message);
 				set_status_byte(cmd, cmd->SCp.Status);
 			}
-<<<<<<< HEAD
-			cmd->scsi_done(cmd);
-=======
 			scsi_done(cmd);
->>>>>>> df0cc57e
 			break;
 		case S_PRE_TMP_DISC:
 		case S_RUNNING_LEVEL2:
