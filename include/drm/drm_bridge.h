--- conflicted
+++ resolved
@@ -349,15 +349,9 @@
 	 * Duplicate the current bridge state object (which is guaranteed to be
 	 * non-NULL).
 	 *
-<<<<<<< HEAD
-	 * The atomic_duplicate_state() is optional. When not implemented the
-	 * core allocates a drm_bridge_state object and calls
-	 * &__drm_atomic_helper_bridge_duplicate_state() to initialize it.
-=======
 	 * The atomic_duplicate_state() hook is optional. When not implemented
 	 * the core allocates a drm_bridge_state object and calls
 	 * __drm_atomic_helper_bridge_duplicate_state() to initialize it.
->>>>>>> d718e53a
 	 *
 	 * RETURNS:
 	 * A valid drm_bridge_state object or NULL if the allocation fails.
@@ -413,19 +407,11 @@
 	 * Formats listed in the returned array should be listed in decreasing
 	 * preference order (the core will try all formats until it finds one
 	 * that works). When the format is not supported NULL should be
-<<<<<<< HEAD
-	 * returned and *num_output_fmts should be set to 0.
-	 *
-	 * This method is called on all elements of the bridge chain as part of
-	 * the bus format negotiation process that happens in
-	 * &drm_atomic_bridge_chain_select_bus_fmts().
-=======
 	 * returned and num_output_fmts should be set to 0.
 	 *
 	 * This method is called on all elements of the bridge chain as part of
 	 * the bus format negotiation process that happens in
 	 * drm_atomic_bridge_chain_select_bus_fmts().
->>>>>>> d718e53a
 	 * This method is optional. When not implemented, the core will bypass
 	 * bus format negotiation on this element of the bridge without
 	 * failing, and the previous element in the chain will be passed
@@ -492,16 +478,10 @@
 	 *
 	 * Note that the atomic_reset() semantics is not exactly matching the
 	 * reset() semantics found on other components (connector, plane, ...).
-<<<<<<< HEAD
-	 * 1/ The reset operation happens when the bridge is attached, not when
-	 *    drm_mode_config_reset() is called
-	 * 2/ It's meant to be used exclusively on bridges that have been
-=======
 	 *
 	 * 1. The reset operation happens when the bridge is attached, not when
 	 *    drm_mode_config_reset() is called
 	 * 2. It's meant to be used exclusively on bridges that have been
->>>>>>> d718e53a
 	 *    converted to the ATOMIC API
 	 *
 	 * RETURNS:
