--- conflicted
+++ resolved
@@ -12,18 +12,7 @@
 #include <linux/time64.h>
 #include <linux/timex.h>
 
-<<<<<<< HEAD
-typedef s32		old_time32_t;
-
-struct old_timespec32 {
-	old_time32_t	tv_sec;
-	s32		tv_nsec;
-};
-=======
 #include <vdso/time32.h>
->>>>>>> 4479730e
-
-#define TIME_T_MAX	(__kernel_old_time_t)((1UL << ((sizeof(__kernel_old_time_t) << 3) - 1)) - 1)
 
 struct old_itimerspec32 {
 	struct old_timespec32 it_interval;
