--- conflicted
+++ resolved
@@ -367,11 +367,7 @@
 	return 0;
 }
 
-<<<<<<< HEAD
-static const u8 cx20442_reg = CX20442_TELOUT | CX20442_MIC;
-=======
 static const u8 cx20442_reg;
->>>>>>> 47ae63e0
 
 static struct snd_soc_codec_driver cx20442_codec_dev = {
 	.probe = 	cx20442_codec_probe,
