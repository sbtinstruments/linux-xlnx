// SPDX-License-Identifier: GPL-2.0
//
// cs35l41-lib.c -- CS35L41 Common functions for HDA and ASoC Audio drivers
//
// Copyright 2017-2021 Cirrus Logic, Inc.
//
// Author: David Rhodes <david.rhodes@cirrus.com>
// Author: Lucas Tanure <lucas.tanure@cirrus.com>

#include <linux/dev_printk.h>
#include <linux/module.h>
#include <linux/regmap.h>
#include <linux/regulator/consumer.h>
#include <linux/slab.h>
#include <linux/firmware/cirrus/wmfw.h>

#include <sound/cs35l41.h>

static const struct reg_default cs35l41_reg[] = {
	{ CS35L41_PWR_CTRL1,			0x00000000 },
	{ CS35L41_PWR_CTRL2,			0x00000000 },
	{ CS35L41_PWR_CTRL3,			0x01000010 },
	{ CS35L41_GPIO_PAD_CONTROL,		0x00000000 },
	{ CS35L41_GLOBAL_CLK_CTRL,		0x00000003 },
	{ CS35L41_TST_FS_MON0,			0x00020016 },
	{ CS35L41_BSTCVRT_COEFF,		0x00002424 },
	{ CS35L41_BSTCVRT_SLOPE_LBST,		0x00007500 },
	{ CS35L41_BSTCVRT_PEAK_CUR,		0x0000004A },
	{ CS35L41_SP_ENABLES,			0x00000000 },
	{ CS35L41_SP_RATE_CTRL,			0x00000028 },
	{ CS35L41_SP_FORMAT,			0x18180200 },
	{ CS35L41_SP_HIZ_CTRL,			0x00000002 },
	{ CS35L41_SP_FRAME_TX_SLOT,		0x03020100 },
	{ CS35L41_SP_FRAME_RX_SLOT,		0x00000100 },
	{ CS35L41_SP_TX_WL,			0x00000018 },
	{ CS35L41_SP_RX_WL,			0x00000018 },
	{ CS35L41_DAC_PCM1_SRC,			0x00000008 },
	{ CS35L41_ASP_TX1_SRC,			0x00000018 },
	{ CS35L41_ASP_TX2_SRC,			0x00000019 },
	{ CS35L41_ASP_TX3_SRC,			0x00000020 },
	{ CS35L41_ASP_TX4_SRC,			0x00000021 },
	{ CS35L41_DSP1_RX1_SRC,			0x00000008 },
	{ CS35L41_DSP1_RX2_SRC,			0x00000009 },
	{ CS35L41_DSP1_RX3_SRC,			0x00000018 },
	{ CS35L41_DSP1_RX4_SRC,			0x00000019 },
	{ CS35L41_DSP1_RX5_SRC,			0x00000020 },
	{ CS35L41_DSP1_RX6_SRC,			0x00000021 },
	{ CS35L41_DSP1_RX7_SRC,			0x0000003A },
	{ CS35L41_DSP1_RX8_SRC,			0x00000001 },
	{ CS35L41_NGATE1_SRC,			0x00000008 },
	{ CS35L41_NGATE2_SRC,			0x00000009 },
	{ CS35L41_AMP_DIG_VOL_CTRL,		0x00008000 },
	{ CS35L41_CLASSH_CFG,			0x000B0405 },
	{ CS35L41_WKFET_CFG,			0x00000111 },
	{ CS35L41_NG_CFG,			0x00000033 },
	{ CS35L41_AMP_GAIN_CTRL,		0x00000000 },
	{ CS35L41_IRQ1_MASK1,			0xFFFFFFFF },
	{ CS35L41_IRQ1_MASK2,			0xFFFFFFFF },
	{ CS35L41_IRQ1_MASK3,			0xFFFF87FF },
	{ CS35L41_IRQ1_MASK4,			0xFEFFFFFF },
	{ CS35L41_GPIO1_CTRL1,			0xE1000001 },
	{ CS35L41_GPIO2_CTRL1,			0xE1000001 },
	{ CS35L41_MIXER_NGATE_CFG,		0x00000000 },
	{ CS35L41_MIXER_NGATE_CH1_CFG,		0x00000303 },
	{ CS35L41_MIXER_NGATE_CH2_CFG,		0x00000303 },
	{ CS35L41_DSP1_CCM_CORE_CTRL,		0x00000101 },
};

static bool cs35l41_readable_reg(struct device *dev, unsigned int reg)
{
	switch (reg) {
	case CS35L41_DEVID:
	case CS35L41_REVID:
	case CS35L41_FABID:
	case CS35L41_RELID:
	case CS35L41_OTPID:
	case CS35L41_TEST_KEY_CTL:
	case CS35L41_USER_KEY_CTL:
	case CS35L41_OTP_CTRL0:
	case CS35L41_OTP_CTRL3:
	case CS35L41_OTP_CTRL4:
	case CS35L41_OTP_CTRL5:
	case CS35L41_OTP_CTRL6:
	case CS35L41_OTP_CTRL7:
	case CS35L41_OTP_CTRL8:
	case CS35L41_PWR_CTRL1:
	case CS35L41_PWR_CTRL2:
	case CS35L41_PWR_CTRL3:
	case CS35L41_CTRL_OVRRIDE:
	case CS35L41_AMP_OUT_MUTE:
	case CS35L41_PROTECT_REL_ERR_IGN:
	case CS35L41_GPIO_PAD_CONTROL:
	case CS35L41_JTAG_CONTROL:
	case CS35L41_PWRMGT_CTL:
	case CS35L41_WAKESRC_CTL:
	case CS35L41_PWRMGT_STS:
	case CS35L41_PLL_CLK_CTRL:
	case CS35L41_DSP_CLK_CTRL:
	case CS35L41_GLOBAL_CLK_CTRL:
	case CS35L41_DATA_FS_SEL:
	case CS35L41_TST_FS_MON0:
	case CS35L41_MDSYNC_EN:
	case CS35L41_MDSYNC_TX_ID:
	case CS35L41_MDSYNC_PWR_CTRL:
	case CS35L41_MDSYNC_DATA_TX:
	case CS35L41_MDSYNC_TX_STATUS:
	case CS35L41_MDSYNC_DATA_RX:
	case CS35L41_MDSYNC_RX_STATUS:
	case CS35L41_MDSYNC_ERR_STATUS:
	case CS35L41_MDSYNC_SYNC_PTE2:
	case CS35L41_MDSYNC_SYNC_PTE3:
	case CS35L41_MDSYNC_SYNC_MSM_STATUS:
	case CS35L41_BSTCVRT_VCTRL1:
	case CS35L41_BSTCVRT_VCTRL2:
	case CS35L41_BSTCVRT_PEAK_CUR:
	case CS35L41_BSTCVRT_SFT_RAMP:
	case CS35L41_BSTCVRT_COEFF:
	case CS35L41_BSTCVRT_SLOPE_LBST:
	case CS35L41_BSTCVRT_SW_FREQ:
	case CS35L41_BSTCVRT_DCM_CTRL:
	case CS35L41_BSTCVRT_DCM_MODE_FORCE:
	case CS35L41_BSTCVRT_OVERVOLT_CTRL:
	case CS35L41_VI_VOL_POL:
	case CS35L41_DTEMP_WARN_THLD:
	case CS35L41_DTEMP_CFG:
	case CS35L41_DTEMP_EN:
	case CS35L41_VPVBST_FS_SEL:
	case CS35L41_SP_ENABLES:
	case CS35L41_SP_RATE_CTRL:
	case CS35L41_SP_FORMAT:
	case CS35L41_SP_HIZ_CTRL:
	case CS35L41_SP_FRAME_TX_SLOT:
	case CS35L41_SP_FRAME_RX_SLOT:
	case CS35L41_SP_TX_WL:
	case CS35L41_SP_RX_WL:
	case CS35L41_DAC_PCM1_SRC:
	case CS35L41_ASP_TX1_SRC:
	case CS35L41_ASP_TX2_SRC:
	case CS35L41_ASP_TX3_SRC:
	case CS35L41_ASP_TX4_SRC:
	case CS35L41_DSP1_RX1_SRC:
	case CS35L41_DSP1_RX2_SRC:
	case CS35L41_DSP1_RX3_SRC:
	case CS35L41_DSP1_RX4_SRC:
	case CS35L41_DSP1_RX5_SRC:
	case CS35L41_DSP1_RX6_SRC:
	case CS35L41_DSP1_RX7_SRC:
	case CS35L41_DSP1_RX8_SRC:
	case CS35L41_NGATE1_SRC:
	case CS35L41_NGATE2_SRC:
	case CS35L41_AMP_DIG_VOL_CTRL:
	case CS35L41_VPBR_CFG:
	case CS35L41_VBBR_CFG:
	case CS35L41_VPBR_STATUS:
	case CS35L41_VBBR_STATUS:
	case CS35L41_OVERTEMP_CFG:
	case CS35L41_AMP_ERR_VOL:
	case CS35L41_VOL_STATUS_TO_DSP:
	case CS35L41_CLASSH_CFG:
	case CS35L41_WKFET_CFG:
	case CS35L41_NG_CFG:
	case CS35L41_AMP_GAIN_CTRL:
	case CS35L41_DAC_MSM_CFG:
	case CS35L41_IRQ1_CFG:
	case CS35L41_IRQ1_STATUS:
	case CS35L41_IRQ1_STATUS1:
	case CS35L41_IRQ1_STATUS2:
	case CS35L41_IRQ1_STATUS3:
	case CS35L41_IRQ1_STATUS4:
	case CS35L41_IRQ1_RAW_STATUS1:
	case CS35L41_IRQ1_RAW_STATUS2:
	case CS35L41_IRQ1_RAW_STATUS3:
	case CS35L41_IRQ1_RAW_STATUS4:
	case CS35L41_IRQ1_MASK1:
	case CS35L41_IRQ1_MASK2:
	case CS35L41_IRQ1_MASK3:
	case CS35L41_IRQ1_MASK4:
	case CS35L41_IRQ1_FRC1:
	case CS35L41_IRQ1_FRC2:
	case CS35L41_IRQ1_FRC3:
	case CS35L41_IRQ1_FRC4:
	case CS35L41_IRQ1_EDGE1:
	case CS35L41_IRQ1_EDGE4:
	case CS35L41_IRQ1_POL1:
	case CS35L41_IRQ1_POL2:
	case CS35L41_IRQ1_POL3:
	case CS35L41_IRQ1_POL4:
	case CS35L41_IRQ1_DB3:
	case CS35L41_IRQ2_CFG:
	case CS35L41_IRQ2_STATUS:
	case CS35L41_IRQ2_STATUS1:
	case CS35L41_IRQ2_STATUS2:
	case CS35L41_IRQ2_STATUS3:
	case CS35L41_IRQ2_STATUS4:
	case CS35L41_IRQ2_RAW_STATUS1:
	case CS35L41_IRQ2_RAW_STATUS2:
	case CS35L41_IRQ2_RAW_STATUS3:
	case CS35L41_IRQ2_RAW_STATUS4:
	case CS35L41_IRQ2_MASK1:
	case CS35L41_IRQ2_MASK2:
	case CS35L41_IRQ2_MASK3:
	case CS35L41_IRQ2_MASK4:
	case CS35L41_IRQ2_FRC1:
	case CS35L41_IRQ2_FRC2:
	case CS35L41_IRQ2_FRC3:
	case CS35L41_IRQ2_FRC4:
	case CS35L41_IRQ2_EDGE1:
	case CS35L41_IRQ2_EDGE4:
	case CS35L41_IRQ2_POL1:
	case CS35L41_IRQ2_POL2:
	case CS35L41_IRQ2_POL3:
	case CS35L41_IRQ2_POL4:
	case CS35L41_IRQ2_DB3:
	case CS35L41_GPIO_STATUS1:
	case CS35L41_GPIO1_CTRL1:
	case CS35L41_GPIO2_CTRL1:
	case CS35L41_MIXER_NGATE_CFG:
	case CS35L41_MIXER_NGATE_CH1_CFG:
	case CS35L41_MIXER_NGATE_CH2_CFG:
	case CS35L41_DSP_MBOX_1 ... CS35L41_DSP_VIRT2_MBOX_8:
	case CS35L41_CLOCK_DETECT_1:
	case CS35L41_DIE_STS1:
	case CS35L41_DIE_STS2:
	case CS35L41_TEMP_CAL1:
	case CS35L41_TEMP_CAL2:
	case CS35L41_DSP1_TIMESTAMP_COUNT:
	case CS35L41_DSP1_SYS_ID:
	case CS35L41_DSP1_SYS_VERSION:
	case CS35L41_DSP1_SYS_CORE_ID:
	case CS35L41_DSP1_SYS_AHB_ADDR:
	case CS35L41_DSP1_SYS_XSRAM_SIZE:
	case CS35L41_DSP1_SYS_YSRAM_SIZE:
	case CS35L41_DSP1_SYS_PSRAM_SIZE:
	case CS35L41_DSP1_SYS_PM_BOOT_SIZE:
	case CS35L41_DSP1_SYS_FEATURES:
	case CS35L41_DSP1_SYS_FIR_FILTERS:
	case CS35L41_DSP1_SYS_LMS_FILTERS:
	case CS35L41_DSP1_SYS_XM_BANK_SIZE:
	case CS35L41_DSP1_SYS_YM_BANK_SIZE:
	case CS35L41_DSP1_SYS_PM_BANK_SIZE:
	case CS35L41_DSP1_RX1_RATE:
	case CS35L41_DSP1_RX2_RATE:
	case CS35L41_DSP1_RX3_RATE:
	case CS35L41_DSP1_RX4_RATE:
	case CS35L41_DSP1_RX5_RATE:
	case CS35L41_DSP1_RX6_RATE:
	case CS35L41_DSP1_RX7_RATE:
	case CS35L41_DSP1_RX8_RATE:
	case CS35L41_DSP1_TX1_RATE:
	case CS35L41_DSP1_TX2_RATE:
	case CS35L41_DSP1_TX3_RATE:
	case CS35L41_DSP1_TX4_RATE:
	case CS35L41_DSP1_TX5_RATE:
	case CS35L41_DSP1_TX6_RATE:
	case CS35L41_DSP1_TX7_RATE:
	case CS35L41_DSP1_TX8_RATE:
	case CS35L41_DSP1_SCRATCH1:
	case CS35L41_DSP1_SCRATCH2:
	case CS35L41_DSP1_SCRATCH3:
	case CS35L41_DSP1_SCRATCH4:
	case CS35L41_DSP1_CCM_CORE_CTRL:
	case CS35L41_DSP1_CCM_CLK_OVERRIDE:
	case CS35L41_DSP1_XM_MSTR_EN:
	case CS35L41_DSP1_XM_CORE_PRI:
	case CS35L41_DSP1_XM_AHB_PACK_PL_PRI:
	case CS35L41_DSP1_XM_AHB_UP_PL_PRI:
	case CS35L41_DSP1_XM_ACCEL_PL0_PRI:
	case CS35L41_DSP1_XM_NPL0_PRI:
	case CS35L41_DSP1_YM_MSTR_EN:
	case CS35L41_DSP1_YM_CORE_PRI:
	case CS35L41_DSP1_YM_AHB_PACK_PL_PRI:
	case CS35L41_DSP1_YM_AHB_UP_PL_PRI:
	case CS35L41_DSP1_YM_ACCEL_PL0_PRI:
	case CS35L41_DSP1_YM_NPL0_PRI:
	case CS35L41_DSP1_MPU_XM_ACCESS0:
	case CS35L41_DSP1_MPU_YM_ACCESS0:
	case CS35L41_DSP1_MPU_WNDW_ACCESS0:
	case CS35L41_DSP1_MPU_XREG_ACCESS0:
	case CS35L41_DSP1_MPU_YREG_ACCESS0:
	case CS35L41_DSP1_MPU_XM_ACCESS1:
	case CS35L41_DSP1_MPU_YM_ACCESS1:
	case CS35L41_DSP1_MPU_WNDW_ACCESS1:
	case CS35L41_DSP1_MPU_XREG_ACCESS1:
	case CS35L41_DSP1_MPU_YREG_ACCESS1:
	case CS35L41_DSP1_MPU_XM_ACCESS2:
	case CS35L41_DSP1_MPU_YM_ACCESS2:
	case CS35L41_DSP1_MPU_WNDW_ACCESS2:
	case CS35L41_DSP1_MPU_XREG_ACCESS2:
	case CS35L41_DSP1_MPU_YREG_ACCESS2:
	case CS35L41_DSP1_MPU_XM_ACCESS3:
	case CS35L41_DSP1_MPU_YM_ACCESS3:
	case CS35L41_DSP1_MPU_WNDW_ACCESS3:
	case CS35L41_DSP1_MPU_XREG_ACCESS3:
	case CS35L41_DSP1_MPU_YREG_ACCESS3:
	case CS35L41_DSP1_MPU_XM_VIO_ADDR:
	case CS35L41_DSP1_MPU_XM_VIO_STATUS:
	case CS35L41_DSP1_MPU_YM_VIO_ADDR:
	case CS35L41_DSP1_MPU_YM_VIO_STATUS:
	case CS35L41_DSP1_MPU_PM_VIO_ADDR:
	case CS35L41_DSP1_MPU_PM_VIO_STATUS:
	case CS35L41_DSP1_MPU_LOCK_CONFIG:
	case CS35L41_DSP1_MPU_WDT_RST_CTRL:
	case CS35L41_OTP_TRIM_1:
	case CS35L41_OTP_TRIM_2:
	case CS35L41_OTP_TRIM_3:
	case CS35L41_OTP_TRIM_4:
	case CS35L41_OTP_TRIM_5:
	case CS35L41_OTP_TRIM_6:
	case CS35L41_OTP_TRIM_7:
	case CS35L41_OTP_TRIM_8:
	case CS35L41_OTP_TRIM_9:
	case CS35L41_OTP_TRIM_10:
	case CS35L41_OTP_TRIM_11:
	case CS35L41_OTP_TRIM_12:
	case CS35L41_OTP_TRIM_13:
	case CS35L41_OTP_TRIM_14:
	case CS35L41_OTP_TRIM_15:
	case CS35L41_OTP_TRIM_16:
	case CS35L41_OTP_TRIM_17:
	case CS35L41_OTP_TRIM_18:
	case CS35L41_OTP_TRIM_19:
	case CS35L41_OTP_TRIM_20:
	case CS35L41_OTP_TRIM_21:
	case CS35L41_OTP_TRIM_22:
	case CS35L41_OTP_TRIM_23:
	case CS35L41_OTP_TRIM_24:
	case CS35L41_OTP_TRIM_25:
	case CS35L41_OTP_TRIM_26:
	case CS35L41_OTP_TRIM_27:
	case CS35L41_OTP_TRIM_28:
	case CS35L41_OTP_TRIM_29:
	case CS35L41_OTP_TRIM_30:
	case CS35L41_OTP_TRIM_31:
	case CS35L41_OTP_TRIM_32:
	case CS35L41_OTP_TRIM_33:
	case CS35L41_OTP_TRIM_34:
	case CS35L41_OTP_TRIM_35:
	case CS35L41_OTP_TRIM_36:
	case CS35L41_OTP_MEM0 ... CS35L41_OTP_MEM31:
	case CS35L41_DSP1_XMEM_PACK_0 ... CS35L41_DSP1_XMEM_PACK_3068:
	case CS35L41_DSP1_XMEM_UNPACK32_0 ... CS35L41_DSP1_XMEM_UNPACK32_2046:
	case CS35L41_DSP1_XMEM_UNPACK24_0 ... CS35L41_DSP1_XMEM_UNPACK24_4093:
	case CS35L41_DSP1_YMEM_PACK_0 ... CS35L41_DSP1_YMEM_PACK_1532:
	case CS35L41_DSP1_YMEM_UNPACK32_0 ... CS35L41_DSP1_YMEM_UNPACK32_1022:
	case CS35L41_DSP1_YMEM_UNPACK24_0 ... CS35L41_DSP1_YMEM_UNPACK24_2045:
	case CS35L41_DSP1_PMEM_0 ... CS35L41_DSP1_PMEM_5114:
	/*test regs*/
	case CS35L41_PLL_OVR:
	case CS35L41_BST_TEST_DUTY:
	case CS35L41_DIGPWM_IOCTRL:
		return true;
	default:
		return false;
	}
}

static bool cs35l41_precious_reg(struct device *dev, unsigned int reg)
{
	switch (reg) {
	case CS35L41_TEST_KEY_CTL:
	case CS35L41_USER_KEY_CTL:
	case CS35L41_OTP_MEM0 ... CS35L41_OTP_MEM31:
	case CS35L41_TST_FS_MON0:
	case CS35L41_DSP1_XMEM_PACK_0 ... CS35L41_DSP1_XMEM_PACK_3068:
	case CS35L41_DSP1_YMEM_PACK_0 ... CS35L41_DSP1_YMEM_PACK_1532:
	case CS35L41_DSP1_PMEM_0 ... CS35L41_DSP1_PMEM_5114:
		return true;
	default:
		return false;
	}
}

static bool cs35l41_volatile_reg(struct device *dev, unsigned int reg)
{
	switch (reg) {
	case CS35L41_DEVID:
	case CS35L41_SFT_RESET:
	case CS35L41_FABID:
	case CS35L41_REVID:
	case CS35L41_OTPID:
	case CS35L41_TEST_KEY_CTL:
	case CS35L41_USER_KEY_CTL:
	case CS35L41_PWRMGT_CTL:
	case CS35L41_WAKESRC_CTL:
	case CS35L41_PWRMGT_STS:
	case CS35L41_DTEMP_EN:
	case CS35L41_IRQ1_STATUS:
	case CS35L41_IRQ1_STATUS1:
	case CS35L41_IRQ1_STATUS2:
	case CS35L41_IRQ1_STATUS3:
	case CS35L41_IRQ1_STATUS4:
	case CS35L41_IRQ1_RAW_STATUS1:
	case CS35L41_IRQ1_RAW_STATUS2:
	case CS35L41_IRQ1_RAW_STATUS3:
	case CS35L41_IRQ1_RAW_STATUS4:
	case CS35L41_IRQ2_STATUS:
	case CS35L41_IRQ2_STATUS1:
	case CS35L41_IRQ2_STATUS2:
	case CS35L41_IRQ2_STATUS3:
	case CS35L41_IRQ2_STATUS4:
	case CS35L41_IRQ2_RAW_STATUS1:
	case CS35L41_IRQ2_RAW_STATUS2:
	case CS35L41_IRQ2_RAW_STATUS3:
	case CS35L41_IRQ2_RAW_STATUS4:
	case CS35L41_GPIO_STATUS1:
	case CS35L41_DSP_MBOX_1 ... CS35L41_DSP_VIRT2_MBOX_8:
	case CS35L41_DSP1_XMEM_PACK_0 ... CS35L41_DSP1_XMEM_PACK_3068:
	case CS35L41_DSP1_XMEM_UNPACK32_0 ... CS35L41_DSP1_XMEM_UNPACK32_2046:
	case CS35L41_DSP1_XMEM_UNPACK24_0 ... CS35L41_DSP1_XMEM_UNPACK24_4093:
	case CS35L41_DSP1_YMEM_PACK_0 ... CS35L41_DSP1_YMEM_PACK_1532:
	case CS35L41_DSP1_YMEM_UNPACK32_0 ... CS35L41_DSP1_YMEM_UNPACK32_1022:
	case CS35L41_DSP1_YMEM_UNPACK24_0 ... CS35L41_DSP1_YMEM_UNPACK24_2045:
	case CS35L41_DSP1_PMEM_0 ... CS35L41_DSP1_PMEM_5114:
	case CS35L41_DSP1_SCRATCH1:
	case CS35L41_DSP1_SCRATCH2:
	case CS35L41_DSP1_SCRATCH3:
	case CS35L41_DSP1_SCRATCH4:
	case CS35L41_DSP1_CCM_CLK_OVERRIDE ... CS35L41_DSP1_WDT_STATUS:
	case CS35L41_OTP_MEM0 ... CS35L41_OTP_MEM31:
		return true;
	default:
		return false;
	}
}

static const struct cs35l41_otp_packed_element_t otp_map_1[] = {
	/* addr         shift   size */
	{ 0x00002030,	0,	4 }, /*TRIM_OSC_FREQ_TRIM*/
	{ 0x00002030,	7,	1 }, /*TRIM_OSC_TRIM_DONE*/
	{ 0x0000208c,	24,	6 }, /*TST_DIGREG_VREF_TRIM*/
	{ 0x00002090,	14,	4 }, /*TST_REF_TRIM*/
	{ 0x00002090,	10,	4 }, /*TST_REF_TEMPCO_TRIM*/
	{ 0x0000300C,	11,	4 }, /*PLL_LDOA_TST_VREF_TRIM*/
	{ 0x0000394C,	23,	2 }, /*BST_ATEST_CM_VOFF*/
	{ 0x00003950,	0,	7 }, /*BST_ATRIM_IADC_OFFSET*/
	{ 0x00003950,	8,	7 }, /*BST_ATRIM_IADC_GAIN1*/
	{ 0x00003950,	16,	8 }, /*BST_ATRIM_IPKCOMP_OFFSET1*/
	{ 0x00003950,	24,	8 }, /*BST_ATRIM_IPKCOMP_GAIN1*/
	{ 0x00003954,	0,	7 }, /*BST_ATRIM_IADC_OFFSET2*/
	{ 0x00003954,	8,	7 }, /*BST_ATRIM_IADC_GAIN2*/
	{ 0x00003954,	16,	8 }, /*BST_ATRIM_IPKCOMP_OFFSET2*/
	{ 0x00003954,	24,	8 }, /*BST_ATRIM_IPKCOMP_GAIN2*/
	{ 0x00003958,	0,	7 }, /*BST_ATRIM_IADC_OFFSET3*/
	{ 0x00003958,	8,	7 }, /*BST_ATRIM_IADC_GAIN3*/
	{ 0x00003958,	16,	8 }, /*BST_ATRIM_IPKCOMP_OFFSET3*/
	{ 0x00003958,	24,	8 }, /*BST_ATRIM_IPKCOMP_GAIN3*/
	{ 0x0000395C,	0,	7 }, /*BST_ATRIM_IADC_OFFSET4*/
	{ 0x0000395C,	8,	7 }, /*BST_ATRIM_IADC_GAIN4*/
	{ 0x0000395C,	16,	8 }, /*BST_ATRIM_IPKCOMP_OFFSET4*/
	{ 0x0000395C,	24,	8 }, /*BST_ATRIM_IPKCOMP_GAIN4*/
	{ 0x0000416C,	0,	8 }, /*VMON_GAIN_OTP_VAL*/
	{ 0x00004160,	0,	7 }, /*VMON_OFFSET_OTP_VAL*/
	{ 0x0000416C,	8,	8 }, /*IMON_GAIN_OTP_VAL*/
	{ 0x00004160,	16,	10 }, /*IMON_OFFSET_OTP_VAL*/
	{ 0x0000416C,	16,	12 }, /*VMON_CM_GAIN_OTP_VAL*/
	{ 0x0000416C,	28,	1 }, /*VMON_CM_GAIN_SIGN_OTP_VAL*/
	{ 0x00004170,	0,	6 }, /*IMON_CAL_TEMPCO_OTP_VAL*/
	{ 0x00004170,	6,	1 }, /*IMON_CAL_TEMPCO_SIGN_OTP*/
	{ 0x00004170,	8,	6 }, /*IMON_CAL_TEMPCO2_OTP_VAL*/
	{ 0x00004170,	14,	1 }, /*IMON_CAL_TEMPCO2_DN_UPB_OTP_VAL*/
	{ 0x00004170,	16,	9 }, /*IMON_CAL_TEMPCO_TBASE_OTP_VAL*/
	{ 0x00004360,	0,	5 }, /*TEMP_GAIN_OTP_VAL*/
	{ 0x00004360,	6,	9 }, /*TEMP_OFFSET_OTP_VAL*/
	{ 0x00004448,	0,	8 }, /*VP_SARADC_OFFSET*/
	{ 0x00004448,	8,	8 }, /*VP_GAIN_INDEX*/
	{ 0x00004448,	16,	8 }, /*VBST_SARADC_OFFSET*/
	{ 0x00004448,	24,	8 }, /*VBST_GAIN_INDEX*/
	{ 0x0000444C,	0,	3 }, /*ANA_SELINVREF*/
	{ 0x00006E30,	0,	5 }, /*GAIN_ERR_COEFF_0*/
	{ 0x00006E30,	8,	5 }, /*GAIN_ERR_COEFF_1*/
	{ 0x00006E30,	16,	5 }, /*GAIN_ERR_COEFF_2*/
	{ 0x00006E30,	24,	5 }, /*GAIN_ERR_COEFF_3*/
	{ 0x00006E34,	0,	5 }, /*GAIN_ERR_COEFF_4*/
	{ 0x00006E34,	8,	5 }, /*GAIN_ERR_COEFF_5*/
	{ 0x00006E34,	16,	5 }, /*GAIN_ERR_COEFF_6*/
	{ 0x00006E34,	24,	5 }, /*GAIN_ERR_COEFF_7*/
	{ 0x00006E38,	0,	5 }, /*GAIN_ERR_COEFF_8*/
	{ 0x00006E38,	8,	5 }, /*GAIN_ERR_COEFF_9*/
	{ 0x00006E38,	16,	5 }, /*GAIN_ERR_COEFF_10*/
	{ 0x00006E38,	24,	5 }, /*GAIN_ERR_COEFF_11*/
	{ 0x00006E3C,	0,	5 }, /*GAIN_ERR_COEFF_12*/
	{ 0x00006E3C,	8,	5 }, /*GAIN_ERR_COEFF_13*/
	{ 0x00006E3C,	16,	5 }, /*GAIN_ERR_COEFF_14*/
	{ 0x00006E3C,	24,	5 }, /*GAIN_ERR_COEFF_15*/
	{ 0x00006E40,	0,	5 }, /*GAIN_ERR_COEFF_16*/
	{ 0x00006E40,	8,	5 }, /*GAIN_ERR_COEFF_17*/
	{ 0x00006E40,	16,	5 }, /*GAIN_ERR_COEFF_18*/
	{ 0x00006E40,	24,	5 }, /*GAIN_ERR_COEFF_19*/
	{ 0x00006E44,	0,	5 }, /*GAIN_ERR_COEFF_20*/
	{ 0x00006E48,	0,	10 }, /*VOFF_GAIN_0*/
	{ 0x00006E48,	10,	10 }, /*VOFF_GAIN_1*/
	{ 0x00006E48,	20,	10 }, /*VOFF_GAIN_2*/
	{ 0x00006E4C,	0,	10 }, /*VOFF_GAIN_3*/
	{ 0x00006E4C,	10,	10 }, /*VOFF_GAIN_4*/
	{ 0x00006E4C,	20,	10 }, /*VOFF_GAIN_5*/
	{ 0x00006E50,	0,	10 }, /*VOFF_GAIN_6*/
	{ 0x00006E50,	10,	10 }, /*VOFF_GAIN_7*/
	{ 0x00006E50,	20,	10 }, /*VOFF_GAIN_8*/
	{ 0x00006E54,	0,	10 }, /*VOFF_GAIN_9*/
	{ 0x00006E54,	10,	10 }, /*VOFF_GAIN_10*/
	{ 0x00006E54,	20,	10 }, /*VOFF_GAIN_11*/
	{ 0x00006E58,	0,	10 }, /*VOFF_GAIN_12*/
	{ 0x00006E58,	10,	10 }, /*VOFF_GAIN_13*/
	{ 0x00006E58,	20,	10 }, /*VOFF_GAIN_14*/
	{ 0x00006E5C,	0,	10 }, /*VOFF_GAIN_15*/
	{ 0x00006E5C,	10,	10 }, /*VOFF_GAIN_16*/
	{ 0x00006E5C,	20,	10 }, /*VOFF_GAIN_17*/
	{ 0x00006E60,	0,	10 }, /*VOFF_GAIN_18*/
	{ 0x00006E60,	10,	10 }, /*VOFF_GAIN_19*/
	{ 0x00006E60,	20,	10 }, /*VOFF_GAIN_20*/
	{ 0x00006E64,	0,	10 }, /*VOFF_INT1*/
	{ 0x00007418,	7,	5 }, /*DS_SPK_INT1_CAP_TRIM*/
	{ 0x0000741C,	0,	5 }, /*DS_SPK_INT2_CAP_TRIM*/
	{ 0x0000741C,	11,	4 }, /*DS_SPK_LPF_CAP_TRIM*/
	{ 0x0000741C,	19,	4 }, /*DS_SPK_QUAN_CAP_TRIM*/
	{ 0x00007434,	17,	1 }, /*FORCE_CAL*/
	{ 0x00007434,	18,	7 }, /*CAL_OVERRIDE*/
	{ 0x00007068,	0,	9 }, /*MODIX*/
	{ 0x0000410C,	7,	1 }, /*VIMON_DLY_NOT_COMB*/
	{ 0x0000400C,	0,	7 }, /*VIMON_DLY*/
	{ 0x00000000,	0,	1 }, /*extra bit*/
	{ 0x00017040,	0,	8 }, /*X_COORDINATE*/
	{ 0x00017040,	8,	8 }, /*Y_COORDINATE*/
	{ 0x00017040,	16,	8 }, /*WAFER_ID*/
	{ 0x00017040,	24,	8 }, /*DVS*/
	{ 0x00017044,	0,	24 }, /*LOT_NUMBER*/
};

static const struct cs35l41_otp_packed_element_t otp_map_2[] = {
	/* addr         shift   size */
	{ 0x00002030,	0,	4 }, /*TRIM_OSC_FREQ_TRIM*/
	{ 0x00002030,	7,	1 }, /*TRIM_OSC_TRIM_DONE*/
	{ 0x0000208c,	24,	6 }, /*TST_DIGREG_VREF_TRIM*/
	{ 0x00002090,	14,	4 }, /*TST_REF_TRIM*/
	{ 0x00002090,	10,	4 }, /*TST_REF_TEMPCO_TRIM*/
	{ 0x0000300C,	11,	4 }, /*PLL_LDOA_TST_VREF_TRIM*/
	{ 0x0000394C,	23,	2 }, /*BST_ATEST_CM_VOFF*/
	{ 0x00003950,	0,	7 }, /*BST_ATRIM_IADC_OFFSET*/
	{ 0x00003950,	8,	7 }, /*BST_ATRIM_IADC_GAIN1*/
	{ 0x00003950,	16,	8 }, /*BST_ATRIM_IPKCOMP_OFFSET1*/
	{ 0x00003950,	24,	8 }, /*BST_ATRIM_IPKCOMP_GAIN1*/
	{ 0x00003954,	0,	7 }, /*BST_ATRIM_IADC_OFFSET2*/
	{ 0x00003954,	8,	7 }, /*BST_ATRIM_IADC_GAIN2*/
	{ 0x00003954,	16,	8 }, /*BST_ATRIM_IPKCOMP_OFFSET2*/
	{ 0x00003954,	24,	8 }, /*BST_ATRIM_IPKCOMP_GAIN2*/
	{ 0x00003958,	0,	7 }, /*BST_ATRIM_IADC_OFFSET3*/
	{ 0x00003958,	8,	7 }, /*BST_ATRIM_IADC_GAIN3*/
	{ 0x00003958,	16,	8 }, /*BST_ATRIM_IPKCOMP_OFFSET3*/
	{ 0x00003958,	24,	8 }, /*BST_ATRIM_IPKCOMP_GAIN3*/
	{ 0x0000395C,	0,	7 }, /*BST_ATRIM_IADC_OFFSET4*/
	{ 0x0000395C,	8,	7 }, /*BST_ATRIM_IADC_GAIN4*/
	{ 0x0000395C,	16,	8 }, /*BST_ATRIM_IPKCOMP_OFFSET4*/
	{ 0x0000395C,	24,	8 }, /*BST_ATRIM_IPKCOMP_GAIN4*/
	{ 0x0000416C,	0,	8 }, /*VMON_GAIN_OTP_VAL*/
	{ 0x00004160,	0,	7 }, /*VMON_OFFSET_OTP_VAL*/
	{ 0x0000416C,	8,	8 }, /*IMON_GAIN_OTP_VAL*/
	{ 0x00004160,	16,	10 }, /*IMON_OFFSET_OTP_VAL*/
	{ 0x0000416C,	16,	12 }, /*VMON_CM_GAIN_OTP_VAL*/
	{ 0x0000416C,	28,	1 }, /*VMON_CM_GAIN_SIGN_OTP_VAL*/
	{ 0x00004170,	0,	6 }, /*IMON_CAL_TEMPCO_OTP_VAL*/
	{ 0x00004170,	6,	1 }, /*IMON_CAL_TEMPCO_SIGN_OTP*/
	{ 0x00004170,	8,	6 }, /*IMON_CAL_TEMPCO2_OTP_VAL*/
	{ 0x00004170,	14,	1 }, /*IMON_CAL_TEMPCO2_DN_UPB_OTP_VAL*/
	{ 0x00004170,	16,	9 }, /*IMON_CAL_TEMPCO_TBASE_OTP_VAL*/
	{ 0x00004360,	0,	5 }, /*TEMP_GAIN_OTP_VAL*/
	{ 0x00004360,	6,	9 }, /*TEMP_OFFSET_OTP_VAL*/
	{ 0x00004448,	0,	8 }, /*VP_SARADC_OFFSET*/
	{ 0x00004448,	8,	8 }, /*VP_GAIN_INDEX*/
	{ 0x00004448,	16,	8 }, /*VBST_SARADC_OFFSET*/
	{ 0x00004448,	24,	8 }, /*VBST_GAIN_INDEX*/
	{ 0x0000444C,	0,	3 }, /*ANA_SELINVREF*/
	{ 0x00006E30,	0,	5 }, /*GAIN_ERR_COEFF_0*/
	{ 0x00006E30,	8,	5 }, /*GAIN_ERR_COEFF_1*/
	{ 0x00006E30,	16,	5 }, /*GAIN_ERR_COEFF_2*/
	{ 0x00006E30,	24,	5 }, /*GAIN_ERR_COEFF_3*/
	{ 0x00006E34,	0,	5 }, /*GAIN_ERR_COEFF_4*/
	{ 0x00006E34,	8,	5 }, /*GAIN_ERR_COEFF_5*/
	{ 0x00006E34,	16,	5 }, /*GAIN_ERR_COEFF_6*/
	{ 0x00006E34,	24,	5 }, /*GAIN_ERR_COEFF_7*/
	{ 0x00006E38,	0,	5 }, /*GAIN_ERR_COEFF_8*/
	{ 0x00006E38,	8,	5 }, /*GAIN_ERR_COEFF_9*/
	{ 0x00006E38,	16,	5 }, /*GAIN_ERR_COEFF_10*/
	{ 0x00006E38,	24,	5 }, /*GAIN_ERR_COEFF_11*/
	{ 0x00006E3C,	0,	5 }, /*GAIN_ERR_COEFF_12*/
	{ 0x00006E3C,	8,	5 }, /*GAIN_ERR_COEFF_13*/
	{ 0x00006E3C,	16,	5 }, /*GAIN_ERR_COEFF_14*/
	{ 0x00006E3C,	24,	5 }, /*GAIN_ERR_COEFF_15*/
	{ 0x00006E40,	0,	5 }, /*GAIN_ERR_COEFF_16*/
	{ 0x00006E40,	8,	5 }, /*GAIN_ERR_COEFF_17*/
	{ 0x00006E40,	16,	5 }, /*GAIN_ERR_COEFF_18*/
	{ 0x00006E40,	24,	5 }, /*GAIN_ERR_COEFF_19*/
	{ 0x00006E44,	0,	5 }, /*GAIN_ERR_COEFF_20*/
	{ 0x00006E48,	0,	10 }, /*VOFF_GAIN_0*/
	{ 0x00006E48,	10,	10 }, /*VOFF_GAIN_1*/
	{ 0x00006E48,	20,	10 }, /*VOFF_GAIN_2*/
	{ 0x00006E4C,	0,	10 }, /*VOFF_GAIN_3*/
	{ 0x00006E4C,	10,	10 }, /*VOFF_GAIN_4*/
	{ 0x00006E4C,	20,	10 }, /*VOFF_GAIN_5*/
	{ 0x00006E50,	0,	10 }, /*VOFF_GAIN_6*/
	{ 0x00006E50,	10,	10 }, /*VOFF_GAIN_7*/
	{ 0x00006E50,	20,	10 }, /*VOFF_GAIN_8*/
	{ 0x00006E54,	0,	10 }, /*VOFF_GAIN_9*/
	{ 0x00006E54,	10,	10 }, /*VOFF_GAIN_10*/
	{ 0x00006E54,	20,	10 }, /*VOFF_GAIN_11*/
	{ 0x00006E58,	0,	10 }, /*VOFF_GAIN_12*/
	{ 0x00006E58,	10,	10 }, /*VOFF_GAIN_13*/
	{ 0x00006E58,	20,	10 }, /*VOFF_GAIN_14*/
	{ 0x00006E5C,	0,	10 }, /*VOFF_GAIN_15*/
	{ 0x00006E5C,	10,	10 }, /*VOFF_GAIN_16*/
	{ 0x00006E5C,	20,	10 }, /*VOFF_GAIN_17*/
	{ 0x00006E60,	0,	10 }, /*VOFF_GAIN_18*/
	{ 0x00006E60,	10,	10 }, /*VOFF_GAIN_19*/
	{ 0x00006E60,	20,	10 }, /*VOFF_GAIN_20*/
	{ 0x00006E64,	0,	10 }, /*VOFF_INT1*/
	{ 0x00007418,	7,	5 }, /*DS_SPK_INT1_CAP_TRIM*/
	{ 0x0000741C,	0,	5 }, /*DS_SPK_INT2_CAP_TRIM*/
	{ 0x0000741C,	11,	4 }, /*DS_SPK_LPF_CAP_TRIM*/
	{ 0x0000741C,	19,	4 }, /*DS_SPK_QUAN_CAP_TRIM*/
	{ 0x00007434,	17,	1 }, /*FORCE_CAL*/
	{ 0x00007434,	18,	7 }, /*CAL_OVERRIDE*/
	{ 0x00007068,	0,	9 }, /*MODIX*/
	{ 0x0000410C,	7,	1 }, /*VIMON_DLY_NOT_COMB*/
	{ 0x0000400C,	0,	7 }, /*VIMON_DLY*/
	{ 0x00004000,	11,	1 }, /*VMON_POL*/
	{ 0x00017040,	0,	8 }, /*X_COORDINATE*/
	{ 0x00017040,	8,	8 }, /*Y_COORDINATE*/
	{ 0x00017040,	16,	8 }, /*WAFER_ID*/
	{ 0x00017040,	24,	8 }, /*DVS*/
	{ 0x00017044,	0,	24 }, /*LOT_NUMBER*/
};

static const struct reg_sequence cs35l41_reva0_errata_patch[] = {
	{ 0x00003854,			 0x05180240 },
	{ CS35L41_VIMON_SPKMON_RESYNC,	 0x00000000 },
	{ 0x00004310,			 0x00000000 },
	{ CS35L41_VPVBST_FS_SEL,	 0x00000000 },
	{ CS35L41_OTP_TRIM_30,		 0x9091A1C8 },
	{ 0x00003014,			 0x0200EE0E },
	{ CS35L41_BSTCVRT_DCM_CTRL,	 0x00000051 },
	{ 0x00000054,			 0x00000004 },
	{ CS35L41_IRQ1_DB3,		 0x00000000 },
	{ CS35L41_IRQ2_DB3,		 0x00000000 },
	{ CS35L41_DSP1_YM_ACCEL_PL0_PRI, 0x00000000 },
	{ CS35L41_DSP1_XM_ACCEL_PL0_PRI, 0x00000000 },
	{ CS35L41_PWR_CTRL2,		 0x00000000 },
	{ CS35L41_AMP_GAIN_CTRL,	 0x00000000 },
};

static const struct reg_sequence cs35l41_revb0_errata_patch[] = {
	{ CS35L41_VIMON_SPKMON_RESYNC,	 0x00000000 },
	{ 0x00004310,			 0x00000000 },
	{ CS35L41_VPVBST_FS_SEL,	 0x00000000 },
	{ CS35L41_BSTCVRT_DCM_CTRL,	 0x00000051 },
	{ CS35L41_DSP1_YM_ACCEL_PL0_PRI, 0x00000000 },
	{ CS35L41_DSP1_XM_ACCEL_PL0_PRI, 0x00000000 },
	{ CS35L41_PWR_CTRL2,		 0x00000000 },
	{ CS35L41_AMP_GAIN_CTRL,	 0x00000000 },
};

static const struct reg_sequence cs35l41_revb2_errata_patch[] = {
	{ CS35L41_VIMON_SPKMON_RESYNC,	 0x00000000 },
	{ 0x00004310,			 0x00000000 },
	{ CS35L41_VPVBST_FS_SEL,	 0x00000000 },
	{ CS35L41_BSTCVRT_DCM_CTRL,	 0x00000051 },
	{ CS35L41_DSP1_YM_ACCEL_PL0_PRI, 0x00000000 },
	{ CS35L41_DSP1_XM_ACCEL_PL0_PRI, 0x00000000 },
	{ CS35L41_PWR_CTRL2,		 0x00000000 },
	{ CS35L41_AMP_GAIN_CTRL,	 0x00000000 },
};

static const struct reg_sequence cs35l41_fs_errata_patch[] = {
	{ CS35L41_DSP1_RX1_RATE,	0x00000001 },
	{ CS35L41_DSP1_RX2_RATE,	0x00000001 },
	{ CS35L41_DSP1_RX3_RATE,	0x00000001 },
	{ CS35L41_DSP1_RX4_RATE,	0x00000001 },
	{ CS35L41_DSP1_RX5_RATE,	0x00000001 },
	{ CS35L41_DSP1_RX6_RATE,	0x00000001 },
	{ CS35L41_DSP1_RX7_RATE,	0x00000001 },
	{ CS35L41_DSP1_RX8_RATE,	0x00000001 },
	{ CS35L41_DSP1_TX1_RATE,	0x00000001 },
	{ CS35L41_DSP1_TX2_RATE,	0x00000001 },
	{ CS35L41_DSP1_TX3_RATE,	0x00000001 },
	{ CS35L41_DSP1_TX4_RATE,	0x00000001 },
	{ CS35L41_DSP1_TX5_RATE,	0x00000001 },
	{ CS35L41_DSP1_TX6_RATE,	0x00000001 },
	{ CS35L41_DSP1_TX7_RATE,	0x00000001 },
	{ CS35L41_DSP1_TX8_RATE,	0x00000001 },
};

static const struct cs35l41_otp_map_element_t cs35l41_otp_map_map[] = {
	{
		.id = 0x01,
		.map = otp_map_1,
		.num_elements = ARRAY_SIZE(otp_map_1),
		.bit_offset = 16,
		.word_offset = 2,
	},
	{
		.id = 0x02,
		.map = otp_map_2,
		.num_elements = ARRAY_SIZE(otp_map_2),
		.bit_offset = 16,
		.word_offset = 2,
	},
	{
		.id = 0x03,
		.map = otp_map_2,
		.num_elements = ARRAY_SIZE(otp_map_2),
		.bit_offset = 16,
		.word_offset = 2,
	},
	{
		.id = 0x06,
		.map = otp_map_2,
		.num_elements = ARRAY_SIZE(otp_map_2),
		.bit_offset = 16,
		.word_offset = 2,
	},
	{
		.id = 0x08,
		.map = otp_map_1,
		.num_elements = ARRAY_SIZE(otp_map_1),
		.bit_offset = 16,
		.word_offset = 2,
	},
};

struct regmap_config cs35l41_regmap_i2c = {
	.reg_bits = 32,
	.val_bits = 32,
	.reg_stride = CS35L41_REGSTRIDE,
	.reg_format_endian = REGMAP_ENDIAN_BIG,
	.val_format_endian = REGMAP_ENDIAN_BIG,
	.max_register = CS35L41_LASTREG,
	.reg_defaults = cs35l41_reg,
	.num_reg_defaults = ARRAY_SIZE(cs35l41_reg),
	.volatile_reg = cs35l41_volatile_reg,
	.readable_reg = cs35l41_readable_reg,
	.precious_reg = cs35l41_precious_reg,
	.cache_type = REGCACHE_RBTREE,
};
EXPORT_SYMBOL_GPL(cs35l41_regmap_i2c);

struct regmap_config cs35l41_regmap_spi = {
	.reg_bits = 32,
	.val_bits = 32,
	.pad_bits = 16,
	.reg_stride = CS35L41_REGSTRIDE,
	.reg_format_endian = REGMAP_ENDIAN_BIG,
	.val_format_endian = REGMAP_ENDIAN_BIG,
	.max_register = CS35L41_LASTREG,
	.reg_defaults = cs35l41_reg,
	.num_reg_defaults = ARRAY_SIZE(cs35l41_reg),
	.volatile_reg = cs35l41_volatile_reg,
	.readable_reg = cs35l41_readable_reg,
	.precious_reg = cs35l41_precious_reg,
	.cache_type = REGCACHE_RBTREE,
};
EXPORT_SYMBOL_GPL(cs35l41_regmap_spi);

static const struct cs35l41_otp_map_element_t *cs35l41_find_otp_map(u32 otp_id)
{
	int i;

	for (i = 0; i < ARRAY_SIZE(cs35l41_otp_map_map); i++) {
		if (cs35l41_otp_map_map[i].id == otp_id)
			return &cs35l41_otp_map_map[i];
	}

	return NULL;
}

int cs35l41_test_key_unlock(struct device *dev, struct regmap *regmap)
{
	static const struct reg_sequence unlock[] = {
		{ CS35L41_TEST_KEY_CTL, 0x00000055 },
		{ CS35L41_TEST_KEY_CTL, 0x000000AA },
	};
	int ret;

	ret = regmap_multi_reg_write(regmap, unlock, ARRAY_SIZE(unlock));
	if (ret)
		dev_err(dev, "Failed to unlock test key: %d\n", ret);

	return ret;
}
EXPORT_SYMBOL_GPL(cs35l41_test_key_unlock);

int cs35l41_test_key_lock(struct device *dev, struct regmap *regmap)
{
	static const struct reg_sequence unlock[] = {
		{ CS35L41_TEST_KEY_CTL, 0x000000CC },
		{ CS35L41_TEST_KEY_CTL, 0x00000033 },
	};
	int ret;

	ret = regmap_multi_reg_write(regmap, unlock, ARRAY_SIZE(unlock));
	if (ret)
		dev_err(dev, "Failed to lock test key: %d\n", ret);

	return ret;
}
EXPORT_SYMBOL_GPL(cs35l41_test_key_lock);

/* Must be called with the TEST_KEY unlocked */
int cs35l41_otp_unpack(struct device *dev, struct regmap *regmap)
{
	const struct cs35l41_otp_map_element_t *otp_map_match;
	const struct cs35l41_otp_packed_element_t *otp_map;
	int bit_offset, word_offset, ret, i;
	unsigned int bit_sum = 8;
	u32 otp_val, otp_id_reg;
	u32 *otp_mem;

	otp_mem = kmalloc_array(CS35L41_OTP_SIZE_WORDS, sizeof(*otp_mem), GFP_KERNEL);
	if (!otp_mem)
		return -ENOMEM;

	ret = regmap_read(regmap, CS35L41_OTPID, &otp_id_reg);
	if (ret) {
		dev_err(dev, "Read OTP ID failed: %d\n", ret);
		goto err_otp_unpack;
	}

	otp_map_match = cs35l41_find_otp_map(otp_id_reg);

	if (!otp_map_match) {
		dev_err(dev, "OTP Map matching ID %d not found\n", otp_id_reg);
		ret = -EINVAL;
		goto err_otp_unpack;
	}

	ret = regmap_bulk_read(regmap, CS35L41_OTP_MEM0, otp_mem, CS35L41_OTP_SIZE_WORDS);
	if (ret) {
		dev_err(dev, "Read OTP Mem failed: %d\n", ret);
		goto err_otp_unpack;
	}

	otp_map = otp_map_match->map;

	bit_offset = otp_map_match->bit_offset;
	word_offset = otp_map_match->word_offset;

	for (i = 0; i < otp_map_match->num_elements; i++) {
<<<<<<< HEAD
		dev_dbg(dev, "bitoffset= %d, word_offset=%d, bit_sum mod 32=%d otp_map[i].size = %d\n",
=======
		dev_dbg(dev, "bitoffset= %d, word_offset=%d, bit_sum mod 32=%d, otp_map[i].size = %u\n",
>>>>>>> 88084a3d
			bit_offset, word_offset, bit_sum % 32, otp_map[i].size);
		if (bit_offset + otp_map[i].size - 1 >= 32) {
			otp_val = (otp_mem[word_offset] &
					GENMASK(31, bit_offset)) >> bit_offset;
			otp_val |= (otp_mem[++word_offset] &
					GENMASK(bit_offset + otp_map[i].size - 33, 0)) <<
					(32 - bit_offset);
			bit_offset += otp_map[i].size - 32;
		} else if (bit_offset + otp_map[i].size - 1 >= 0) {
			otp_val = (otp_mem[word_offset] &
				   GENMASK(bit_offset + otp_map[i].size - 1, bit_offset)
				  ) >> bit_offset;
			bit_offset += otp_map[i].size;
		} else /* both bit_offset and otp_map[i].size are 0 */
			otp_val = 0;

		bit_sum += otp_map[i].size;

		if (bit_offset == 32) {
			bit_offset = 0;
			word_offset++;
		}

		if (otp_map[i].reg != 0) {
			ret = regmap_update_bits(regmap, otp_map[i].reg,
						 GENMASK(otp_map[i].shift + otp_map[i].size - 1,
							 otp_map[i].shift),
						 otp_val << otp_map[i].shift);
			if (ret < 0) {
				dev_err(dev, "Write OTP val failed: %d\n", ret);
				goto err_otp_unpack;
			}
		}
	}

	ret = 0;

err_otp_unpack:
	kfree(otp_mem);

	return ret;
}
EXPORT_SYMBOL_GPL(cs35l41_otp_unpack);

/* Must be called with the TEST_KEY unlocked */
int cs35l41_register_errata_patch(struct device *dev, struct regmap *reg, unsigned int reg_revid)
{
	char *rev;
	int ret;

	switch (reg_revid) {
	case CS35L41_REVID_A0:
		ret = regmap_register_patch(reg, cs35l41_reva0_errata_patch,
					    ARRAY_SIZE(cs35l41_reva0_errata_patch));
		rev = "A0";
		break;
	case CS35L41_REVID_B0:
		ret = regmap_register_patch(reg, cs35l41_revb0_errata_patch,
					    ARRAY_SIZE(cs35l41_revb0_errata_patch));
		rev = "B0";
		break;
	case CS35L41_REVID_B2:
		ret = regmap_register_patch(reg, cs35l41_revb2_errata_patch,
					    ARRAY_SIZE(cs35l41_revb2_errata_patch));
		rev = "B2";
		break;
	default:
		ret = -EINVAL;
		rev = "XX";
		break;
	}

	if (ret)
		dev_err(dev, "Failed to apply %s errata patch: %d\n", rev, ret);

	ret = regmap_write(reg, CS35L41_DSP1_CCM_CORE_CTRL, 0);
	if (ret < 0)
		dev_err(dev, "Write CCM_CORE_CTRL failed: %d\n", ret);

	return ret;
}
EXPORT_SYMBOL_GPL(cs35l41_register_errata_patch);

int cs35l41_set_channels(struct device *dev, struct regmap *reg,
			 unsigned int tx_num, unsigned int *tx_slot,
			 unsigned int rx_num, unsigned int *rx_slot)
{
	unsigned int val, mask;
	int i;

	if (tx_num > 4 || rx_num > 2)
		return -EINVAL;

	val = 0;
	mask = 0;
	for (i = 0; i < rx_num; i++) {
		dev_dbg(dev, "rx slot %d position = %d\n", i, rx_slot[i]);
		val |= rx_slot[i] << (i * 8);
		mask |= 0x3F << (i * 8);
	}
	regmap_update_bits(reg, CS35L41_SP_FRAME_RX_SLOT, mask, val);

	val = 0;
	mask = 0;
	for (i = 0; i < tx_num; i++) {
		dev_dbg(dev, "tx slot %d position = %d\n", i, tx_slot[i]);
		val |= tx_slot[i] << (i * 8);
		mask |= 0x3F << (i * 8);
	}
	regmap_update_bits(reg, CS35L41_SP_FRAME_TX_SLOT, mask, val);

	return 0;
}
EXPORT_SYMBOL_GPL(cs35l41_set_channels);

static const unsigned char cs35l41_bst_k1_table[4][5] = {
	{ 0x24, 0x32, 0x32, 0x4F, 0x57 },
	{ 0x24, 0x32, 0x32, 0x4F, 0x57 },
	{ 0x40, 0x32, 0x32, 0x4F, 0x57 },
	{ 0x40, 0x32, 0x32, 0x4F, 0x57 }
};

static const unsigned char cs35l41_bst_k2_table[4][5] = {
	{ 0x24, 0x49, 0x66, 0xA3, 0xEA },
	{ 0x24, 0x49, 0x66, 0xA3, 0xEA },
	{ 0x48, 0x49, 0x66, 0xA3, 0xEA },
	{ 0x48, 0x49, 0x66, 0xA3, 0xEA }
};

static const unsigned char cs35l41_bst_slope_table[4] = {
	0x75, 0x6B, 0x3B, 0x28
};

static int cs35l41_boost_config(struct device *dev, struct regmap *regmap, int boost_ind,
				int boost_cap, int boost_ipk)
{
	unsigned char bst_lbst_val, bst_cbst_range, bst_ipk_scaled;
	int ret;

	switch (boost_ind) {
	case 1000:	/* 1.0 uH */
		bst_lbst_val = 0;
		break;
	case 1200:	/* 1.2 uH */
		bst_lbst_val = 1;
		break;
	case 1500:	/* 1.5 uH */
		bst_lbst_val = 2;
		break;
	case 2200:	/* 2.2 uH */
		bst_lbst_val = 3;
		break;
	default:
		dev_err(dev, "Invalid boost inductor value: %d nH\n", boost_ind);
		return -EINVAL;
	}

	switch (boost_cap) {
	case 0 ... 19:
		bst_cbst_range = 0;
		break;
	case 20 ... 50:
		bst_cbst_range = 1;
		break;
	case 51 ... 100:
		bst_cbst_range = 2;
		break;
	case 101 ... 200:
		bst_cbst_range = 3;
		break;
	default:
		if (boost_cap < 0) {
			dev_err(dev, "Invalid boost capacitor value: %d nH\n", boost_cap);
			return -EINVAL;
		}
		/* 201 uF and greater */
		bst_cbst_range = 4;
	}

	if (boost_ipk < 1600 || boost_ipk > 4500) {
		dev_err(dev, "Invalid boost inductor peak current: %d mA\n", boost_ipk);
		return -EINVAL;
	}

	ret = regmap_update_bits(regmap, CS35L41_BSTCVRT_COEFF,
				 CS35L41_BST_K1_MASK | CS35L41_BST_K2_MASK,
				 cs35l41_bst_k1_table[bst_lbst_val][bst_cbst_range]
					<< CS35L41_BST_K1_SHIFT |
				 cs35l41_bst_k2_table[bst_lbst_val][bst_cbst_range]
					<< CS35L41_BST_K2_SHIFT);
	if (ret) {
		dev_err(dev, "Failed to write boost coefficients: %d\n", ret);
		return ret;
	}

	ret = regmap_update_bits(regmap, CS35L41_BSTCVRT_SLOPE_LBST,
				 CS35L41_BST_SLOPE_MASK | CS35L41_BST_LBST_VAL_MASK,
				 cs35l41_bst_slope_table[bst_lbst_val]
					<< CS35L41_BST_SLOPE_SHIFT |
				 bst_lbst_val << CS35L41_BST_LBST_VAL_SHIFT);
	if (ret) {
		dev_err(dev, "Failed to write boost slope/inductor value: %d\n", ret);
		return ret;
	}

	bst_ipk_scaled = ((boost_ipk - 1600) / 50) + 0x10;

	ret = regmap_update_bits(regmap, CS35L41_BSTCVRT_PEAK_CUR, CS35L41_BST_IPK_MASK,
				 bst_ipk_scaled << CS35L41_BST_IPK_SHIFT);
	if (ret) {
		dev_err(dev, "Failed to write boost inductor peak current: %d\n", ret);
		return ret;
	}

	regmap_update_bits(regmap, CS35L41_PWR_CTRL2, CS35L41_BST_EN_MASK,
			   CS35L41_BST_EN_DEFAULT << CS35L41_BST_EN_SHIFT);

	return 0;
}

static const struct reg_sequence cs35l41_safe_to_reset[] = {
	{ 0x00000040,			0x00000055 },
	{ 0x00000040,			0x000000AA },
	{ 0x0000393C,			0x000000C0, 6000},
	{ 0x0000393C,			0x00000000 },
	{ 0x00007414,			0x00C82222 },
	{ 0x0000742C,			0x00000000 },
	{ 0x00000040,			0x000000CC },
	{ 0x00000040,			0x00000033 },
};

static const struct reg_sequence cs35l41_active_to_safe[] = {
	{ 0x00000040,			0x00000055 },
	{ 0x00000040,			0x000000AA },
	{ 0x00007438,			0x00585941 },
	{ CS35L41_PWR_CTRL1,		0x00000000 },
	{ 0x0000742C,			0x00000009, 3000 },
	{ 0x00007438,			0x00580941 },
	{ 0x00000040,			0x000000CC },
	{ 0x00000040,			0x00000033 },
};

static const struct reg_sequence cs35l41_safe_to_active[] = {
	{ 0x00000040,			0x00000055 },
	{ 0x00000040,			0x000000AA },
	{ 0x0000742C,			0x0000000F },
	{ 0x0000742C,			0x00000079 },
	{ 0x00007438,			0x00585941 },
	{ CS35L41_PWR_CTRL1,		0x00000001, 3000 }, // GLOBAL_EN = 1
	{ 0x0000742C,			0x000000F9 },
	{ 0x00007438,			0x00580941 },
	{ 0x00000040,			0x000000CC },
	{ 0x00000040,			0x00000033 },
};

static const struct reg_sequence cs35l41_reset_to_safe[] = {
	{ 0x00000040,			0x00000055 },
	{ 0x00000040,			0x000000AA },
	{ 0x00007438,			0x00585941 },
	{ 0x00007414,			0x08C82222 },
	{ 0x0000742C,			0x00000009 },
	{ 0x00000040,			0x000000CC },
	{ 0x00000040,			0x00000033 },
};

int cs35l41_init_boost(struct device *dev, struct regmap *regmap,
		       struct cs35l41_hw_cfg *hw_cfg)
{
	int ret;

	switch (hw_cfg->bst_type) {
	case CS35L41_INT_BOOST:
		ret = cs35l41_boost_config(dev, regmap, hw_cfg->bst_ind,
					   hw_cfg->bst_cap, hw_cfg->bst_ipk);
		if (ret)
			dev_err(dev, "Error in Boost DT config: %d\n", ret);
		break;
	case CS35L41_EXT_BOOST:
	case CS35L41_EXT_BOOST_NO_VSPK_SWITCH:
		/* Only CLSA0100 doesn't use GPIO as VSPK switch, but even on that laptop we can
		 * toggle GPIO1 as is not connected to anything.
		 * There will be no other device without VSPK switch.
		 */
		regmap_write(regmap, CS35L41_GPIO1_CTRL1, 0x00000001);
		regmap_multi_reg_write(regmap, cs35l41_reset_to_safe,
				       ARRAY_SIZE(cs35l41_reset_to_safe));
		ret = regmap_update_bits(regmap, CS35L41_PWR_CTRL2, CS35L41_BST_EN_MASK,
					 CS35L41_BST_DIS_FET_OFF << CS35L41_BST_EN_SHIFT);
		break;
	default:
		dev_err(dev, "Boost type %d not supported\n", hw_cfg->bst_type);
		ret = -EINVAL;
		break;
	}

	return ret;
}
EXPORT_SYMBOL_GPL(cs35l41_init_boost);

bool cs35l41_safe_reset(struct regmap *regmap, enum cs35l41_boost_type b_type)
{
	switch (b_type) {
	/* There is only one laptop that doesn't have VSPK switch. */
	case CS35L41_EXT_BOOST_NO_VSPK_SWITCH:
		return false;
	case CS35L41_EXT_BOOST:
		regmap_write(regmap, CS35L41_GPIO1_CTRL1, 0x00000001);
		regmap_multi_reg_write(regmap, cs35l41_safe_to_reset,
				       ARRAY_SIZE(cs35l41_safe_to_reset));
		return true;
	default:
		return true;
	}
}
EXPORT_SYMBOL_GPL(cs35l41_safe_reset);

int cs35l41_global_enable(struct regmap *regmap, enum cs35l41_boost_type b_type, int enable)
{
	int ret;

	switch (b_type) {
	case CS35L41_INT_BOOST:
		ret = regmap_update_bits(regmap, CS35L41_PWR_CTRL1, CS35L41_GLOBAL_EN_MASK,
					 enable << CS35L41_GLOBAL_EN_SHIFT);
		usleep_range(3000, 3100);
		break;
	case CS35L41_EXT_BOOST:
	case CS35L41_EXT_BOOST_NO_VSPK_SWITCH:
		if (enable)
			ret = regmap_multi_reg_write(regmap, cs35l41_safe_to_active,
						     ARRAY_SIZE(cs35l41_safe_to_active));
		else
			ret = regmap_multi_reg_write(regmap, cs35l41_active_to_safe,
						     ARRAY_SIZE(cs35l41_active_to_safe));
		break;
	default:
		ret = -EINVAL;
		break;
	}

	return ret;
}
EXPORT_SYMBOL_GPL(cs35l41_global_enable);

int cs35l41_gpio_config(struct regmap *regmap, struct cs35l41_hw_cfg *hw_cfg)
{
	struct cs35l41_gpio_cfg *gpio1 = &hw_cfg->gpio1;
	struct cs35l41_gpio_cfg *gpio2 = &hw_cfg->gpio2;
	int irq_pol = IRQF_TRIGGER_NONE;

	regmap_update_bits(regmap, CS35L41_GPIO1_CTRL1,
			   CS35L41_GPIO_POL_MASK | CS35L41_GPIO_DIR_MASK,
			   gpio1->pol_inv << CS35L41_GPIO_POL_SHIFT |
			   !gpio1->out_en << CS35L41_GPIO_DIR_SHIFT);

	regmap_update_bits(regmap, CS35L41_GPIO2_CTRL1,
			   CS35L41_GPIO_POL_MASK | CS35L41_GPIO_DIR_MASK,
			   gpio2->pol_inv << CS35L41_GPIO_POL_SHIFT |
			   !gpio2->out_en << CS35L41_GPIO_DIR_SHIFT);

	if (gpio1->valid)
		regmap_update_bits(regmap, CS35L41_GPIO_PAD_CONTROL, CS35L41_GPIO1_CTRL_MASK,
				   gpio1->func << CS35L41_GPIO1_CTRL_SHIFT);

	if (gpio2->valid) {
		regmap_update_bits(regmap, CS35L41_GPIO_PAD_CONTROL, CS35L41_GPIO2_CTRL_MASK,
				   gpio2->func << CS35L41_GPIO2_CTRL_SHIFT);

		switch (gpio2->func) {
		case CS35L41_GPIO2_INT_PUSH_PULL_LOW:
		case CS35L41_GPIO2_INT_OPEN_DRAIN:
			irq_pol = IRQF_TRIGGER_LOW;
			break;
		case CS35L41_GPIO2_INT_PUSH_PULL_HIGH:
			irq_pol = IRQF_TRIGGER_HIGH;
			break;
		default:
			break;
		}
	}

	return irq_pol;
}
EXPORT_SYMBOL_GPL(cs35l41_gpio_config);

static const struct cs_dsp_region cs35l41_dsp1_regions[] = {
	{ .type = WMFW_HALO_PM_PACKED,	.base = CS35L41_DSP1_PMEM_0 },
	{ .type = WMFW_HALO_XM_PACKED,	.base = CS35L41_DSP1_XMEM_PACK_0 },
	{ .type = WMFW_HALO_YM_PACKED,	.base = CS35L41_DSP1_YMEM_PACK_0 },
	{. type = WMFW_ADSP2_XM,	.base = CS35L41_DSP1_XMEM_UNPACK24_0},
	{. type = WMFW_ADSP2_YM,	.base = CS35L41_DSP1_YMEM_UNPACK24_0},
};

void cs35l41_configure_cs_dsp(struct device *dev, struct regmap *reg, struct cs_dsp *dsp)
{
	dsp->num = 1;
	dsp->type = WMFW_HALO;
	dsp->rev = 0;
	dsp->dev = dev;
	dsp->regmap = reg;
	dsp->base = CS35L41_DSP1_CTRL_BASE;
	dsp->base_sysinfo = CS35L41_DSP1_SYS_ID;
	dsp->mem = cs35l41_dsp1_regions;
	dsp->num_mems = ARRAY_SIZE(cs35l41_dsp1_regions);
	dsp->lock_regions = 0xFFFFFFFF;
}
EXPORT_SYMBOL_GPL(cs35l41_configure_cs_dsp);

static bool cs35l41_check_cspl_mbox_sts(enum cs35l41_cspl_mbox_cmd cmd,
					enum cs35l41_cspl_mbox_status sts)
{
	switch (cmd) {
	case CSPL_MBOX_CMD_NONE:
	case CSPL_MBOX_CMD_UNKNOWN_CMD:
		return true;
	case CSPL_MBOX_CMD_PAUSE:
	case CSPL_MBOX_CMD_OUT_OF_HIBERNATE:
		return (sts == CSPL_MBOX_STS_PAUSED);
	case CSPL_MBOX_CMD_RESUME:
		return (sts == CSPL_MBOX_STS_RUNNING);
	case CSPL_MBOX_CMD_REINIT:
		return (sts == CSPL_MBOX_STS_RUNNING);
	case CSPL_MBOX_CMD_STOP_PRE_REINIT:
		return (sts == CSPL_MBOX_STS_RDY_FOR_REINIT);
	default:
		return false;
	}
}

int cs35l41_set_cspl_mbox_cmd(struct device *dev, struct regmap *regmap,
			      enum cs35l41_cspl_mbox_cmd cmd)
{
	unsigned int sts = 0, i;
	int ret;

	// Set mailbox cmd
	ret = regmap_write(regmap, CS35L41_DSP_VIRT1_MBOX_1, cmd);
	if (ret < 0) {
		if (cmd != CSPL_MBOX_CMD_OUT_OF_HIBERNATE)
			dev_err(dev, "Failed to write MBOX: %d\n", ret);
		return ret;
	}

	// Read mailbox status and verify it is appropriate for the given cmd
	for (i = 0; i < 5; i++) {
		usleep_range(1000, 1100);

		ret = regmap_read(regmap, CS35L41_DSP_MBOX_2, &sts);
		if (ret < 0) {
			dev_err(dev, "Failed to read MBOX STS: %d\n", ret);
			continue;
		}

		if (!cs35l41_check_cspl_mbox_sts(cmd, sts))
			dev_dbg(dev, "[%u] cmd %u returned invalid sts %u", i, cmd, sts);
		else
			return 0;
	}

	dev_err(dev, "Failed to set mailbox cmd %u (status %u)\n", cmd, sts);

	return -ENOMSG;
}
EXPORT_SYMBOL_GPL(cs35l41_set_cspl_mbox_cmd);

int cs35l41_write_fs_errata(struct device *dev, struct regmap *regmap)
{
	int ret;

	ret = regmap_multi_reg_write(regmap, cs35l41_fs_errata_patch,
				     ARRAY_SIZE(cs35l41_fs_errata_patch));
	if (ret < 0)
		dev_err(dev, "Failed to write fs errata: %d\n", ret);

	return ret;
}
EXPORT_SYMBOL_GPL(cs35l41_write_fs_errata);

MODULE_DESCRIPTION("CS35L41 library");
MODULE_AUTHOR("David Rhodes, Cirrus Logic Inc, <david.rhodes@cirrus.com>");
MODULE_AUTHOR("Lucas Tanure, Cirrus Logic Inc, <tanureal@opensource.cirrus.com>");
MODULE_LICENSE("GPL");<|MERGE_RESOLUTION|>--- conflicted
+++ resolved
@@ -842,11 +842,7 @@
 	word_offset = otp_map_match->word_offset;
 
 	for (i = 0; i < otp_map_match->num_elements; i++) {
-<<<<<<< HEAD
-		dev_dbg(dev, "bitoffset= %d, word_offset=%d, bit_sum mod 32=%d otp_map[i].size = %d\n",
-=======
 		dev_dbg(dev, "bitoffset= %d, word_offset=%d, bit_sum mod 32=%d, otp_map[i].size = %u\n",
->>>>>>> 88084a3d
 			bit_offset, word_offset, bit_sum % 32, otp_map[i].size);
 		if (bit_offset + otp_map[i].size - 1 >= 32) {
 			otp_val = (otp_mem[word_offset] &
