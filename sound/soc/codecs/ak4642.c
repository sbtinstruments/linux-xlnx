--- conflicted
+++ resolved
@@ -146,13 +146,10 @@
 
 	SOC_DOUBLE_R_TLV("Digital Playback Volume", L_DVC, R_DVC,
 			 0, 0xFF, 1, out_tlv),
-
-	SOC_SINGLE("Headphone Switch", PW_MGMT2, 6, 1, 0),
-};
-
-static const struct snd_kcontrol_new ak4642_hpout_mixer_controls[] = {
-	SOC_DAPM_SINGLE("DACH", MD_CTL4, 0, 1, 0),
-};
+};
+
+static const struct snd_kcontrol_new ak4642_headphone_control =
+	SOC_DAPM_SINGLE("Switch", PW_MGMT2, 6, 1, 0);
 
 static const struct snd_kcontrol_new ak4642_lout_mixer_controls[] = {
 	SOC_DAPM_SINGLE("DACL", SG_SL1, 4, 1, 0),
@@ -165,47 +162,6 @@
 	SND_SOC_DAPM_OUTPUT("HPOUTR"),
 	SND_SOC_DAPM_OUTPUT("LINEOUT"),
 
-	SND_SOC_DAPM_MIXER("HPOUTL Mixer", PW_MGMT2, 5, 0,
-			   &ak4642_hpout_mixer_controls[0],
-			   ARRAY_SIZE(ak4642_hpout_mixer_controls)),
-
-	SND_SOC_DAPM_MIXER("HPOUTR Mixer", PW_MGMT2, 4, 0,
-			   &ak4642_hpout_mixer_controls[0],
-			   ARRAY_SIZE(ak4642_hpout_mixer_controls)),
-
-	SND_SOC_DAPM_MIXER("LINEOUT Mixer", PW_MGMT1, 3, 0,
-			   &ak4642_lout_mixer_controls[0],
-			   ARRAY_SIZE(ak4642_lout_mixer_controls)),
-
-	/* DAC */
-	SND_SOC_DAPM_DAC("DAC", "HiFi Playback", PW_MGMT1, 2, 0),
-};
-
-<<<<<<< HEAD
-static const struct snd_soc_dapm_route ak4642_intercon[] = {
-
-	/* Outputs */
-	{"HPOUTL", NULL, "HPOUTL Mixer"},
-	{"HPOUTR", NULL, "HPOUTR Mixer"},
-	{"LINEOUT", NULL, "LINEOUT Mixer"},
-
-	{"HPOUTL Mixer", "DACH", "DAC"},
-	{"HPOUTR Mixer", "DACH", "DAC"},
-=======
-static const struct snd_kcontrol_new ak4642_headphone_control =
-	SOC_DAPM_SINGLE("Switch", PW_MGMT2, 6, 1, 0);
-
-static const struct snd_kcontrol_new ak4642_lout_mixer_controls[] = {
-	SOC_DAPM_SINGLE("DACL", SG_SL1, 4, 1, 0),
-};
-
-static const struct snd_soc_dapm_widget ak4642_dapm_widgets[] = {
-
-	/* Outputs */
-	SND_SOC_DAPM_OUTPUT("HPOUTL"),
-	SND_SOC_DAPM_OUTPUT("HPOUTR"),
-	SND_SOC_DAPM_OUTPUT("LINEOUT"),
-
 	SND_SOC_DAPM_PGA("HPL Out", PW_MGMT2, 5, 0, NULL, 0),
 	SND_SOC_DAPM_PGA("HPR Out", PW_MGMT2, 4, 0, NULL, 0),
 	SND_SOC_DAPM_SWITCH("Headphone Enable", SND_SOC_NOPM, 0, 0,
@@ -235,7 +191,6 @@
 
 	{"DACH", NULL, "DAC"},
 
->>>>>>> c16fa4f2
 	{"LINEOUT Mixer", "DACL", "DAC"},
 };
 
